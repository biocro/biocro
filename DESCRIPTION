--- conflicted
+++ resolved
@@ -6,15 +6,10 @@
     Deepak Jaiswal <djaiswal@illinois.edu>,
     Dan Wang <dwng@illinois.edu>,
     David LeBauer <dlebauer@illinois.edu>
-<<<<<<< HEAD
 Maintainer: Deepak Jaiswal <djaiswal@illinois.edu>,
     David LeBauer <dlebauer@illinois.edu>,
     Fernando Miguez <femiguez@iastate.edu>
 Depends:
-=======
-Maintainer: David LeBauer <dlebauer@illinois.edu>
-Depends: 
->>>>>>> ab6c1062
     lattice,
     data.table,
     coda,
