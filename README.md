--- conflicted
+++ resolved
@@ -1,88 +1,6 @@
 ## BioCro [![Build Status](https://github.com/ebimodeling/biocro-dev/workflows/R-CMD-check/badge.svg)](https://github.com/ebimodeling/biocro-dev/actions?query=workflow%3AR-CMD-check)
 BioCro is a model that predicts plant growth over time given crop-specific parameters and environmental data as input.
 
-<<<<<<< HEAD
-BioCro is a model that predicts plant growth over time given climate as input.
-
-It uses models of key physiological and biophysical processes underlying plant growth ([Humphries and Long, 1995]), and has previously been used for predicting biomass yield and leaf area index of switchgrass and miscanthus ([Miguez et al., 2009]).
-
-BioCro has also been integrated into a suite of tools that link the model directly with crop trait and yield data, streamlining the entire modeling and data collection workflow (LeBauer et al, 2013). The Predictive Ecosystem Analyzer ([PEcAn](https://github.com/PecanProject/pecan)) couples BioCro to the [Biofuel Ecophysiological Traits and Yields database](https://www.betydb.org), enabling model parameterization and optimization, targeted data collection optimized to reduce uncertainty in model predictions, and the management of informatics and HPC computing resources. 
-
-### An example
-The BioGro() function accepts initial values, parameters, climate variables, and a set of modules to run. It returns the results in a data frame.
-
-```r
-library(BioCro)
-data(weather05)
-res <- BioGro(weather05)
-
-plot(res)
-```
-
-There are parameters and modules for miscanthus (_Miscanthus_ x _giganteus_), sorghum (_Sorghum bicolor_) and willow (_Saliceae salix_).
-
-
-### Installation
-#### Requirements
-
-The [R environment](https://cran.r-project.org/) version 3.2.3 or greater.
-
-On Windows, [Rtools](https://cran.r-project.org/bin/windows/Rtools/) version 3.3 or higher (3.4 is not recommended as of 2017-09-12 since that version is not frozen), and on Linux, gcc and g++ version 4.9.3 or greater (consult documentation for you distribution for installation instructions).
-
-#### BioCro installation
-
-
-##### Easy method:
-
-```r
-devtools::install_github('ebimodeling/biocro')
-```
-
-To install a specific [previously released version](https://github.com/ebimodeling/biocro/releases) (e.g. v0.951)
-
-```r
-devtools::install_github("ebimodeling/biocro@0.951") 
-```
-
-##### Alternatives methods:
-
-Clone the BioCro source code from GitHub with `git clone https://github.com/ebimodeling/biocro`. Or, [download the source](https://github.com/ebimodeling/biocro/archive/master.zip), unzip the file, and install from the either the command line or from within R using one of the following sets of commands. 
-
-These assume that the source files are in a directory named "biocro".
-
-* From the command line
-```
-cd path_to_unzipped_directory
-R CMD INSTALL biocro
-```
-
-* From within R
-```
-setwd('path_to_unzipped_directory')
-install.packages('biocro', repos=NULL, type='SOURCE')
-```
-
-### Inputs
-
-* Species-specific plant physiological traits
-    * Photosynthetic parameters
-    * Phenological stages
-    * Biomass partitioning
-* Soil physical properties
-    * Water holding capacity
-    * Wilting point
-    * Sand
-    * Silt
-    * Clay
-    * Organic matter
-    * Rooting depth 
-* Meteorological data (daily or hourly) 
-    * Precipitation
-    * Solar radiation
-    * Wind speed
-    * Temperature
-    * Humidity
-=======
 It uses models of key physiological and biophysical processes underlying plant growth ([Humphries and Long, 1995]), and has previously been used for predicting biomass yield and leaf area index of switchgrass and miscanthus ([Miguez et al., 2009]).
 
 BioCro has also been integrated into a suite of tools that link the model directly to crop trait and yield data ([LeBauer et al., 2014]). The Predictive Ecosystem Analyzer ([PEcAn](https://github.com/PecanProject/pecan)) couples BioCro to the [Biofuel Ecophysiological Traits and Yields database](https://www.betydb.org).
@@ -99,17 +17,8 @@
 ```
 
 There are parameters and modules for soybean (_Glycine max_), miscanthus (_Miscanthus_ x _giganteus_), and willow (_Saliceae salix_).
->>>>>>> cb635d9c
 
 
-<<<<<<< HEAD
-* Yield
-* Net primary production
-* Biomass (leaf, root, storage)
-* Evapotranspiration
-* Leaf area index
-* many more
-=======
 ### Installation
 #### Requirements
 - The [R environment](https://cran.r-project.org/) version 3.2.3 or greater.
@@ -136,7 +45,6 @@
 
 ### Making contributions
 Please see the [contribution guidelines](documentation/contribution_guidelines.md) before submitting changes.
->>>>>>> cb635d9c
 
 ### Software Documentation
 
@@ -148,17 +56,6 @@
 documentation for BioCro package developers and maintainers.
 
 
-<<<<<<< HEAD
-* [Humphries S and Long SP][Humphries and Long, 1995] (1995) WIMOVAC - a software package for modeling the dynamics of the plant leaf and canopy photosynthesis. Computer Applications in the Bioscience 11(4):361-371.
-
-* [Miguez FE, Zhu XG, Humphries S, Bollero GA, Long SP][Miguez et al., 2009] (2009) A semimechanistic model predicting the growth and production of the bioenergy crop Miscanthus × giganteus: description, parameterization and validation.  Global Change Biology Bioenergy 1: 282-296.
-
-* [Wang D, Jaiswal D, Lebauer DS, Wertin TM, Bollero GA, Leakey ADB, Long SP][Want et al. 2015] (2015) A physiological and biophysical model of coppice willow (Salix spp.) production yields for the contiguous USA in current and future climate scenarios. Plant, cell & environment, 38(9), 1850-1865.
-
-[Humphries and Long, 1995]:https://academic.oup.com/bioinformatics/article-abstract/11/4/361/214034/WIMOVAC-a-software-package-for-modelling-the
-[Miguez et al., 2009]:http://onlinelibrary.wiley.com/doi/10.1111/j.1757-1707.2009.01019.x/full
-[Want et al. 2015]:https://github.com/ebimodeling/biocro/blob/master/documentation/publications/wang2015pbm.pdf
-=======
 ## References
 - [Humphries S and Long SP][Humphries and Long, 1995] (1995) WIMOVAC - a software package for modeling the dynamics of the plant leaf and canopy photosynthesis. Computer Applications in the Bioscience 11(4):361-371.
 - [Miguez FE, Zhu XG, Humphries S, Bollero GA, Long SP][Miguez et al., 2009] (2009) A semimechanistic model predicting the growth and production of the bioenergy crop Miscanthus × giganteus: description, parameterization and validation.  Global Change Biology Bioenergy 1: 282-296.
@@ -168,5 +65,4 @@
 [Humphries and Long, 1995]:https://academic.oup.com/bioinformatics/article-abstract/11/4/361/214034/WIMOVAC-a-software-package-for-modelling-the
 [Miguez et al., 2009]:http://onlinelibrary.wiley.com/doi/10.1111/j.1757-1707.2009.01019.x/full
 [Wang et al., 2015]:documentation/publications/wang2015pbm.pdf
-[LeBauer et al., 2014]:https://esajournals.onlinelibrary.wiley.com/doi/full/10.1890/12-0137.1
->>>>>>> cb635d9c
+[LeBauer et al., 2014]:https://esajournals.onlinelibrary.wiley.com/doi/full/10.1890/12-0137.1