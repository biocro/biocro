--- conflicted
+++ resolved
@@ -21,22 +21,6 @@
 
 ### Installation
 #### Requirements
-<<<<<<< HEAD
-
-The [R environment](https://cran.r-project.org/) version 3.2.3 or greater.
-
-On Windows, [Rtools](https://cran.r-project.org/bin/windows/Rtools/) version 3.3 or higher (3.4 is not recommended as of 2017-09-12 since that version is not frozen), and on Linux, gcc and g++ version 4.9.3 or greater (consult documentation for you distribution for installation instructions).
-
-The roxygen2 R package; from within R, use `install.packages('roxygen2')`.
-
-#### BioCro installation
-
-Download the BioCro source code from GitHub, unzip the file, and install from the either the command line or from within R using one of the following sets of commands. 
-
-These assume that the source files are in a directory named "biocro".
-
-* From the command line
-=======
 - The [R environment](https://cran.r-project.org/) version 3.2.3 or greater.
 - On Windows, [Rtools](https://cran.r-project.org/bin/windows/Rtools/) version 3.3 or higher (3.5 is not recommended as of 2019-12-05 since that version is not frozen).
 - On Linux, gcc and g++ version 4.9.3 or greater (consult documentation for your distribution for installation instructions).
@@ -48,54 +32,19 @@
 Do one of the sets of instruction below. These assume that the source files are in a directory named "biocro".
 
 - From the command line
->>>>>>> 47e16a7d
 ```
 cd path_to_unzipped_directory
 R CMD INSTALL biocro
 ```
 
-<<<<<<< HEAD
-* From within R
-=======
 - Or from within R
->>>>>>> 47e16a7d
 ```
 setwd('path_to_unzipped_directory')
 install.packages('biocro', repos=NULL, type='SOURCE')
 ```
 
-<<<<<<< HEAD
-### Inputs
-* Species-specific plant physiological traits
-    * Photosynthetic parameters
-    * Phenological stages
-    * Biomass partitioning
-* Soil physical properties
-    * Water holding capacity
-    * Wilting point
-    * Sand
-    * Silt
-    * Clay
-    * Organic matter
-    * Rooting depth 
-* Meteorological data (daily or hourly) 
-    * Precipitation
-    * Solar radiation
-    * Wind speed
-    * Temperature
-    * Humidity
-
-### Outputs
-* Yield
-* Net primary production
-* Biomass (leaf, root, storage)
-* Evapotranspiration
-* Leaf area index
-* many more
-=======
 ### Making contributions
 Please see the [contribution guidelines](documentation/contribution_guidelines.md) before submitting changes.
->>>>>>> 47e16a7d
 
 ### Software Documentation
 - [R package](http://ebimodeling.github.io/biocro/documentation/r/)
