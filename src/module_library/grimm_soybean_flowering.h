#ifndef GRIMM_SOYBEAN_FLOWERING_H
#define GRIMM_SOYBEAN_FLOWERING_H

#include "../modules.h"
#include "../state_map.h"

/**
 * \brief Model for soybean development and flowering based on Grimm et al.
 * (1993).
 *
 * See `grimm_soybean_flowering_calculator` for details.
 */
class grimm_soybean_flowering : public differential_module
{
   public:
    grimm_soybean_flowering(
        state_map const& input_quantities,
<<<<<<< HEAD
        state_map* output_quantities) :  // Define basic module properties by passing its name to its parent class
                                                                      differential_module("grimm_soybean_flowering"),
                                                                      // Get pointers to input quantities
                                                                      grimm_rate_ip(get_ip(input_quantities, "grimm_rate")),
                                                                      // Get pointers to output quantities
                                                                      grimm_physiological_age_op(get_op(output_quantities, "grimm_physiological_age"))
=======
        state_map* output_quantities)
        :  // Define basic module properties by passing its name to its parent class
          DerivModule("grimm_soybean_flowering"),

          // Get references to input quantities
          grimm_rate{get_input(input_quantities, "grimm_rate")},

          // Get pointers to output quantities
          grimm_physiological_age_op{get_op(output_quantities, "grimm_physiological_age")}
>>>>>>> 9d1fa0f8
    {
    }
    static string_vector get_inputs();
    static string_vector get_outputs();

   private:
    // References to input quantities
    double const& grimm_rate;

    // Pointers to output quantities
    double* grimm_physiological_age_op;

    // Main operation
    void do_operation() const;
};

string_vector grimm_soybean_flowering::get_inputs()
{
    return {
        "grimm_rate"  // physiological days / hr
    };
}

string_vector grimm_soybean_flowering::get_outputs()
{
    return {
        "grimm_physiological_age"  // physiological days / hr
    };
}

void grimm_soybean_flowering::do_operation() const
{
    // Update the output quantity list
    update(grimm_physiological_age_op, grimm_rate);
}

#endif<|MERGE_RESOLUTION|>--- conflicted
+++ resolved
@@ -15,24 +15,15 @@
    public:
     grimm_soybean_flowering(
         state_map const& input_quantities,
-<<<<<<< HEAD
-        state_map* output_quantities) :  // Define basic module properties by passing its name to its parent class
-                                                                      differential_module("grimm_soybean_flowering"),
-                                                                      // Get pointers to input quantities
-                                                                      grimm_rate_ip(get_ip(input_quantities, "grimm_rate")),
-                                                                      // Get pointers to output quantities
-                                                                      grimm_physiological_age_op(get_op(output_quantities, "grimm_physiological_age"))
-=======
         state_map* output_quantities)
         :  // Define basic module properties by passing its name to its parent class
-          DerivModule("grimm_soybean_flowering"),
+          differential_module("grimm_soybean_flowering"),
 
           // Get references to input quantities
           grimm_rate{get_input(input_quantities, "grimm_rate")},
 
           // Get pointers to output quantities
           grimm_physiological_age_op{get_op(output_quantities, "grimm_physiological_age")}
->>>>>>> 9d1fa0f8
     {
     }
     static string_vector get_inputs();
