--- conflicted
+++ resolved
@@ -3,12 +3,8 @@
 
 #include "../modules.h"
 #include "../state_map.h"
-<<<<<<< HEAD
-#include <cmath>  // for log, pow
-=======
-#include <cmath> // for log, pow
-#include <algorithm> // for max
->>>>>>> 0e0da656
+#include <cmath>      // for log, pow
+#include <algorithm>  // for max
 
 double photoFunc(double P, double Popt, double Pcrit);
 double tempFunc(double T, double Tmin, double Topt, double Tmax);
