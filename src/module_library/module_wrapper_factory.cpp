#include <algorithm> // for std::transform
#include <cctype>   // for std::tolower
#include "module_wrapper_factory.h"

// Include all the header files that define the modules.
#include "harmonic_oscillator.hpp"  // Contains harmonic_oscillator and harmonic_energy
#include "size_testing.hpp"         // Contains P1, P10, P100, and P1000
#include "reaction.hpp"
#include "nr_ex.hpp"
#include "one_layer_soil_profile.hpp"
#include "one_layer_soil_profile_derivatives.hpp"
#include "two_layer_soil_profile.hpp"
#include "soil_type_selector.hpp"
#include "soil_evaporation.hpp"
#include "parameter_calculator.hpp"
#include "c3_canopy.hpp"
#include "c4_canopy.hpp"
#include "stomata_water_stress_linear.hpp"
#include "stomata_water_stress_exponential.hpp"
#include "stomata_water_stress_linear_aba_response.hpp"
#include "stomata_water_stress_sigmoid.hpp"
#include "thermal_time_linear.h"
#include "thermal_time_linear_extended.h"
#include "thermal_time_bilinear.h"
#include "thermal_time_trilinear.h"
#include "thermal_time_beta.h"
#include "utilization_growth.hpp"
#include "utilization_growth_calculator.hpp"
#include "utilization_senescence.hpp"
#include "utilization_senescence_calculator.hpp"
#include "leaf_water_stress_exponential.hpp"
#include "biomass_leaf_n_limitation.hpp"
#include "pokhilko_circadian_clock.hpp"
#include "song_flowering.hpp"
#include "fake_solar.hpp"
#include "partitioning_coefficient_selector.hpp"
#include "partitioning_growth.hpp"
#include "partitioning_growth_calculator.hpp"
#include "no_leaf_resp_partitioning_growth_calculator.hpp"
#include "thermal_time_senescence.hpp"
#include "thermal_time_and_frost_senescence.hpp"
#include "empty_senescence.hpp"
#include "aba_decay.hpp"
#include "ball_berry_module.hpp"
#include "water_vapor_properties_from_air_temperature.hpp"
#include "penman_monteith_transpiration.hpp"
#include "penman_monteith_leaf_temperature.hpp"
#include "priestley_transpiration.hpp"
#include "FvCB.hpp"
#include "gamma_oscillator.hpp"
#include "position_oscillator.hpp"
#include "velocity_oscillator.hpp"
#include "test_module.hpp"
#include "test_calc_state.hpp"
#include "test_derivs.hpp"
#include "bucket_soil_drainage.hpp"
#include "linear_vmax_from_leaf_n.hpp"
#include "module_graph_test.hpp"  // Includes Module_1, Module_2, and Module_3
#include "collatz_leaf.hpp"
#include "canac_with_collatz.hpp"
#include "big_leaf_multilayer_canopy.hpp"
#include "flowering.hpp"
#include "flowering_calculator.hpp"
#include "solar_zenith_angle.h"
#include "shortwave_atmospheric_scattering.h"
#include "incident_shortwave_from_ground_par.h"
#include "leaf_shape_factor.h"
#include "c3_leaf_photosynthesis.h"
#include "c4_leaf_photosynthesis.h"
#include "multilayer_canopy_properties.h"
#include "multilayer_c3_canopy.h"
#include "multilayer_c4_canopy.h"
#include "multilayer_canopy_integrator.h"
#include "light_from_solar.hpp"
#include "night_and_day_trackers.hpp"
#include "oscillator_clock_calculator.hpp"
#include "poincare_clock.hpp"
#include "magic_clock.hpp"
#include "phase_clock.hpp"
#include "ed_water_vapor_properties.h"
#include "ed_rh_to_mole_fraction.h"
#include "ed_nikolov_conductance.h"
#include "ed_boundary_conductance.h"
#include "ed_ball_berry.h"
#include "ed_collatz_c4_assimilation.h"
#include "ed_gas_concentrations.h"
#include "ed_long_wave_energy_loss.h"
#include "ed_penman_monteith_leaf_temperature.h"
#include "ed_stomata_water_stress_linear.h"
#include "ed_apply_water_stress.h"
#include "ed_c4_leaf_photosynthesis.h"
#include "ed_c4photo.h"
#include "ed_evapotrans2.h"
#include "ed_canac_leaf.h"
#include "hyperbolas.h"
<<<<<<< HEAD
#include "partitioning_coefficient_logistic.h"
#include "partitioning_coefficient_logistic_seed.hpp"
#include "partitioning_growth_seed.hpp"
#include "senescence_coefficient_logistic.h"
#include "thermal_time_senescence_logistic.h"
#include "thermal_time_senescence_logistic_seed.hpp"
#include "grimm_soybean_flowering.h"
#include "grimm_soybean_flowering_calculator.h"
#include "development_index.h"
#include "soybean_development_rate_calculator.h"
#include "thermaltime_development_rate_calculator.h"
#include "miscanthus_partitioning_coefficient_logistic.h"
#include "no_leaf_resp_partitioning_growth_calculator_negative_assimilation_partitioned.h"
#include "partitioning_growth_negative_assimilation_partitioned.h"
=======
#include "multilayer_c3_canopy_parallel.h"
#include "multilayer_c4_canopy_parallel.h"
>>>>>>> 6a1c205f

/**
 * @brief A function that returns a unique_ptr to a module_wrapper_base object.
 */
template <typename T>
std::unique_ptr<module_wrapper_base> create_wrapper()
{
    return std::unique_ptr<module_wrapper_base>(new module_wrapper<T>);
}

std::unique_ptr<module_wrapper_base> module_wrapper_factory::create(std::string const& module_name)
{
    try {
        return module_wrapper_factory::module_wrapper_creators.at(module_name)();
    } catch (std::out_of_range) {
        std::string message = std::string("\"") + module_name +
                       std::string("\"") +
                       std::string(" was given as a module name, ") +
                       std::string("but no module with that name could be found.\n");

        throw std::out_of_range(message);
    }
}

module_wrapper_factory::module_wrapper_creator_map module_wrapper_factory::module_wrapper_creators =
{
     {"harmonic_oscillator",                             &create_wrapper<harmonic_oscillator>},
     {"harmonic_energy",                                 &create_wrapper<harmonic_energy>},
     //{"P1000",                                         &create_wrapper<P1000>},        // These modules introduce tons of pointless parameters and rarely are used, so just comment them out for now (P1, P10, P100, P1000)
     //{"P100",                                          &create_wrapper<P100>},        // These modules introduce tons of pointless parameters and rarely are used, so just comment them out for now (P1, P10, P100, P1000)
     //{"P10",                                           &create_wrapper<P10>},            // These modules introduce tons of pointless parameters and rarely are used, so just comment them out for now (P1, P10, P100, P1000)
     //{"P1",                                            &create_wrapper<P1>},            // These modules introduce tons of pointless parameters and rarely are used, so just comment them out for now (P1, P10, P100, P1000)
     {"reaction",                                        &create_wrapper<reaction>},
     {"nr_ex",                                           &create_wrapper<nr_ex>},
     {"one_layer_soil_profile",                          &create_wrapper<one_layer_soil_profile>},
     {"one_layer_soil_profile_derivatives",              &create_wrapper<one_layer_soil_profile_derivatives>},
     {"two_layer_soil_profile",                          &create_wrapper<two_layer_soil_profile>},
     {"soil_type_selector",                              &create_wrapper<soil_type_selector>},
     {"soil_evaporation",                                &create_wrapper<soil_evaporation>},
     {"parameter_calculator",                            &create_wrapper<parameter_calculator>},
     {"c3_canopy",                                       &create_wrapper<c3_canopy>},
     {"c4_canopy",                                       &create_wrapper<c4_canopy>},
     {"stomata_water_stress_linear",                     &create_wrapper<stomata_water_stress_linear>},
     {"stomata_water_stress_exponential",                &create_wrapper<stomata_water_stress_exponential>},
     {"stomata_water_stress_linear_and_aba_response",    &create_wrapper<stomata_water_stress_linear_and_aba_response>},
     {"stomata_water_stress_sigmoid",                    &create_wrapper<stomata_water_stress_sigmoid>},
     {"thermal_time_linear",                             &create_wrapper<thermal_time_linear>},
     {"thermal_time_linear_extended",                    &create_wrapper<thermal_time_linear_extended>},
     {"thermal_time_bilinear",                           &create_wrapper<thermal_time_bilinear>},
     {"thermal_time_trilinear",                          &create_wrapper<thermal_time_trilinear>},
     {"thermal_time_beta",                               &create_wrapper<thermal_time_beta>},
     {"utilization_growth",                              &create_wrapper<utilization_growth>},
     {"utilization_growth_calculator",                   &create_wrapper<utilization_growth_calculator>},
     {"utilization_senescence",                          &create_wrapper<utilization_senescence>},
     {"utilization_senescence_calculator",               &create_wrapper<utilization_senescence_calculator>},
     {"leaf_water_stress_exponential",                   &create_wrapper<leaf_water_stress_exponential>},
     {"biomass_leaf_n_limitation",                       &create_wrapper<biomass_leaf_n_limitation>},
     {"pokhilko_circadian_clock",                        &create_wrapper<pokhilko_circadian_clock>},
     {"song_flowering",                                  &create_wrapper<song_flowering>},
     {"fake_solar",                                      &create_wrapper<fake_solar>},
     {"partitioning_coefficient_selector",               &create_wrapper<partitioning_coefficient_selector>},
     {"partitioning_growth",                             &create_wrapper<partitioning_growth>},
     {"partitioning_growth_calculator",                  &create_wrapper<partitioning_growth_calculator>},
     {"no_leaf_resp_partitioning_growth_calculator",     &create_wrapper<no_leaf_resp_partitioning_growth_calculator>},
     {"thermal_time_senescence",                         &create_wrapper<thermal_time_senescence>},
     {"thermal_time_and_frost_senescence",               &create_wrapper<thermal_time_and_frost_senescence>},
     {"empty_senescence",                                &create_wrapper<empty_senescence>},
     {"aba_decay",                                       &create_wrapper<aba_decay>},
     {"ball_berry_module",                               &create_wrapper<ball_berry_module>},
     {"water_vapor_properties_from_air_temperature",     &create_wrapper<water_vapor_properties_from_air_temperature>},
     {"penman_monteith_transpiration",                   &create_wrapper<penman_monteith_transpiration>},
     {"penman_monteith_leaf_temperature",                &create_wrapper<penman_monteith_leaf_temperature>},
     {"priestley_transpiration",                         &create_wrapper<priestley_transpiration>},
     {"FvCB",                                            &create_wrapper<FvCB>},
     {"gamma_oscillator",                                &create_wrapper<gamma_oscillator>},
     {"position_oscillator",                             &create_wrapper<position_oscillator>},
     {"velocity_oscillator",                             &create_wrapper<velocity_oscillator>},
     {"test_module",                                     &create_wrapper<test_module>},
     {"test_calc_state",                                 &create_wrapper<test_calc_state>},
     {"test_derivs",                                     &create_wrapper<test_derivs>},
     {"bucket_soil_drainage",                            &create_wrapper<bucket_soil_drainage>},
     {"linear_vmax_from_leaf_n",                         &create_wrapper<linear_vmax_from_leaf_n>},
     {"Module_1",                                        &create_wrapper<Module_1>},
     {"Module_2",                                        &create_wrapper<Module_2>},
     {"Module_3",                                        &create_wrapper<Module_3>},
     {"collatz_leaf",                                    &create_wrapper<collatz_leaf>},
     {"canac_with_collatz",                              &create_wrapper<canac_with_collatz>},
     {"big_leaf_multilayer_canopy",                      &create_wrapper<big_leaf_multilayer_canopy>},
     {"flowering",                                       &create_wrapper<flowering>},
     {"flowering_calculator",                            &create_wrapper<flowering_calculator>},
     {"solar_zenith_angle",                              &create_wrapper<solar_zenith_angle>},
     {"shortwave_atmospheric_scattering",                &create_wrapper<shortwave_atmospheric_scattering>},
     {"incident_shortwave_from_ground_par",              &create_wrapper<incident_shortwave_from_ground_par>},
     {"leaf_shape_factor",                               &create_wrapper<leaf_shape_factor>},
     {"c3_leaf_photosynthesis",                          &create_wrapper<c3_leaf_photosynthesis>},
     {"c4_leaf_photosynthesis",                          &create_wrapper<c4_leaf_photosynthesis>},
     {"ten_layer_canopy_properties",                     &create_wrapper<ten_layer_canopy_properties>},
     {"ten_layer_c3_canopy",                             &create_wrapper<ten_layer_c3_canopy>},
     {"ten_layer_c4_canopy",                             &create_wrapper<ten_layer_c4_canopy>},
     {"ten_layer_canopy_integrator",                     &create_wrapper<ten_layer_canopy_integrator>},
     {"magic_clock",                                     &create_wrapper<magic_clock>},
     {"poincare_clock",                                  &create_wrapper<poincare_clock>},
     {"phase_clock",                                     &create_wrapper<phase_clock>},
     {"oscillator_clock_calculator",                     &create_wrapper<oscillator_clock_calculator>},
     {"night_and_day_trackers",                          &create_wrapper<night_and_day_trackers>},
     {"light_from_solar",                                &create_wrapper<light_from_solar>},
     {"ed_water_vapor_properties",                       &create_wrapper<ed_water_vapor_properties>},
     {"ed_rh_to_mole_fraction",                          &create_wrapper<ed_rh_to_mole_fraction>},
     {"ed_nikolov_conductance_forced",                   &create_wrapper<ed_nikolov_conductance_forced>},
     {"ed_nikolov_conductance_free",                     &create_wrapper<ed_nikolov_conductance_free>},
     {"ed_boundary_conductance_max",                     &create_wrapper<ed_boundary_conductance_max>},
     {"ed_boundary_conductance_quadrature",              &create_wrapper<ed_boundary_conductance_quadrature>},
     {"ed_ball_berry",                                   &create_wrapper<ed_ball_berry>},
     {"ed_collatz_c4_assimilation",                      &create_wrapper<ed_collatz_c4_assimilation>},
     {"ed_gas_concentrations",                           &create_wrapper<ed_gas_concentrations>},
     {"ed_long_wave_energy_loss",                        &create_wrapper<ed_long_wave_energy_loss>},
     {"ed_penman_monteith_leaf_temperature",             &create_wrapper<ed_penman_monteith_leaf_temperature>},
     {"partitioning_coefficient_logistic",             &create_wrapper<partitioning_coefficient_logistic>},
     {"partitioning_coefficient_logistic_seed",       &create_wrapper<partitioning_coefficient_logistic_seed>},
     {"partitioning_growth_seed",                      &create_wrapper<partitioning_growth_seed>},
     {"senescence_coefficient_logistic",               &create_wrapper<senescence_coefficient_logistic>},
     {"thermal_time_senescence_logistic",              &create_wrapper<thermal_time_senescence_logistic>},
     {"thermal_time_senescence_logistic_seed",         &create_wrapper<thermal_time_senescence_logistic_seed>},
     {"grimm_soybean_flowering",                       &create_wrapper<grimm_soybean_flowering>},
     {"grimm_soybean_flowering_calculator",            &create_wrapper<grimm_soybean_flowering_calculator>},
     {"development_index",                             &create_wrapper<development_index>},
     {"soybean_development_rate_calculator",           &create_wrapper<soybean_development_rate_calculator>},
     {"thermaltime_development_rate_calculator",       &create_wrapper<thermaltime_development_rate_calculator>},
     {"ed_stomata_water_stress_linear",                  &create_wrapper<ed_stomata_water_stress_linear>},
     {"ed_apply_stomatal_water_stress_via_conductance",  &create_wrapper<ed_apply_stomatal_water_stress_via_conductance>},
     {"ed_apply_stomatal_water_stress_via_assimilation", &create_wrapper<ed_apply_stomatal_water_stress_via_assimilation>},
     {"ed_c4_leaf_photosynthesis",                       &create_wrapper<ed_c4_leaf_photosynthesis>},
     {"ed_c4photo",                                      &create_wrapper<ed_c4photo>},
     {"ed_evapotrans2",                                  &create_wrapper<ed_evapotrans2>},
     {"ed_canac_leaf",                                   &create_wrapper<ed_canac_leaf>},
     {"golden_ratio_hyperbola",                          &create_wrapper<golden_ratio_hyperbola>},
     {"hyperbola_2d",                                    &create_wrapper<hyperbola_2d>},
<<<<<<< HEAD
     {"miscanthus_partitioning_coefficient_logistic",    &create_wrapper<miscanthus_partitioning_coefficient_logistic>},
     {"no_leaf_resp_partitioning_growth_calculator_negative_assimilation_partitioned", &create_wrapper<no_leaf_resp_partitioning_growth_calculator_negative_assimilation_partitioned>},
    {"partitioning_growth_negative_assimilation_partitioned", &create_wrapper<partitioning_growth_negative_assimilation_partitioned>}
=======
     {"ten_layer_c3_canopy_parallel",                    &create_wrapper<ten_layer_c3_canopy_parallel>},
     {"ten_layer_c4_canopy_parallel",                    &create_wrapper<ten_layer_c4_canopy_parallel>}
>>>>>>> 6a1c205f
};

std::vector<std::string> module_wrapper_factory::get_modules()
{
    std::vector<std::string> module_name_vector;
    for (auto const& x : module_wrapper_creators) {
        module_name_vector.push_back(x.first);
    }

    auto case_insensitive_compare = [](std::string const& a, std::string const& b) {
        // Make a lowercase copy of a
        std::string al = a;
        std::transform(al.begin(), al.end(), al.begin(), [](unsigned char c) { return std::tolower(c); });

        // Make a lowercase copy of b
        std::string bl = b;
        std::transform(bl.begin(), bl.end(), bl.begin(), [](unsigned char c) { return std::tolower(c); });

        int compare = al.compare(bl);
        return (compare > 0) ? false : true;
    };

    std::sort(module_name_vector.begin(), module_name_vector.end(), case_insensitive_compare);

    return module_name_vector;
}

std::unordered_map<std::string, std::vector<std::string>> module_wrapper_factory::get_all_quantities()
{
    // Make the output map
    std::unordered_map<std::string, std::vector<std::string>> quantity_map = {
        {"module_name",     std::vector<std::string>{}},
        {"quantity_type",   std::vector<std::string>{}},
        {"quantity_name",   std::vector<std::string>{}}
    };

    // Make a lambda function for adding entries to the map
    auto add_quantity_map_entry = [&quantity_map](std::string module_name, std::string quantity_type, std::string quantity_name) {
        quantity_map["module_name"].push_back(module_name);
        quantity_map["quantity_type"].push_back(quantity_type);
        quantity_map["quantity_name"].push_back(quantity_name);
    };

    // Fill the output map with all the quantities
    for (std::string const& module_name : module_wrapper_factory::get_modules()) {
        auto w = module_wrapper_factory::create(module_name);

        // Add the module's inputs to the parameter map
        for (std::string const& input_name : w->get_inputs()) {
            add_quantity_map_entry(module_name, "input", input_name);
        }

        // Add the module's outputs to the parameter map
        for (std::string const& output_name : w->get_outputs()) {
            add_quantity_map_entry(module_name, "output", output_name);
        }
    }
    
    return quantity_map;
}<|MERGE_RESOLUTION|>--- conflicted
+++ resolved
@@ -93,7 +93,6 @@
 #include "ed_evapotrans2.h"
 #include "ed_canac_leaf.h"
 #include "hyperbolas.h"
-<<<<<<< HEAD
 #include "partitioning_coefficient_logistic.h"
 #include "partitioning_coefficient_logistic_seed.hpp"
 #include "partitioning_growth_seed.hpp"
@@ -108,10 +107,8 @@
 #include "miscanthus_partitioning_coefficient_logistic.h"
 #include "no_leaf_resp_partitioning_growth_calculator_negative_assimilation_partitioned.h"
 #include "partitioning_growth_negative_assimilation_partitioned.h"
-=======
 #include "multilayer_c3_canopy_parallel.h"
 #include "multilayer_c4_canopy_parallel.h"
->>>>>>> 6a1c205f
 
 /**
  * @brief A function that returns a unique_ptr to a module_wrapper_base object.
@@ -249,14 +246,11 @@
      {"ed_canac_leaf",                                   &create_wrapper<ed_canac_leaf>},
      {"golden_ratio_hyperbola",                          &create_wrapper<golden_ratio_hyperbola>},
      {"hyperbola_2d",                                    &create_wrapper<hyperbola_2d>},
-<<<<<<< HEAD
      {"miscanthus_partitioning_coefficient_logistic",    &create_wrapper<miscanthus_partitioning_coefficient_logistic>},
      {"no_leaf_resp_partitioning_growth_calculator_negative_assimilation_partitioned", &create_wrapper<no_leaf_resp_partitioning_growth_calculator_negative_assimilation_partitioned>},
-    {"partitioning_growth_negative_assimilation_partitioned", &create_wrapper<partitioning_growth_negative_assimilation_partitioned>}
-=======
+    {"partitioning_growth_negative_assimilation_partitioned", &create_wrapper<partitioning_growth_negative_assimilation_partitioned>},
      {"ten_layer_c3_canopy_parallel",                    &create_wrapper<ten_layer_c3_canopy_parallel>},
      {"ten_layer_c4_canopy_parallel",                    &create_wrapper<ten_layer_c4_canopy_parallel>}
->>>>>>> 6a1c205f
 };
 
 std::vector<std::string> module_wrapper_factory::get_modules()
