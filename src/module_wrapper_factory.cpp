--- conflicted
+++ resolved
@@ -73,7 +73,6 @@
 #include "module_library/ed_gas_concentrations.h"
 #include "module_library/ed_long_wave_energy_loss.h"
 #include "module_library/ed_penman_monteith_leaf_temperature.h"
-<<<<<<< HEAD
 #include "module_library/partitioning_coefficient_logistic.h"
 #include "module_library/partitioning_coefficient_logistic_seed.hpp"
 #include "module_library/partitioning_growth_seed.hpp"
@@ -85,9 +84,7 @@
 #include "module_library/development_index.h"
 #include "module_library/soybean_development_rate_calculator.h"
 #include "module_library/thermaltime_development_rate_calculator.h"
-=======
 #include "module_library/hyperbolas.h"
->>>>>>> 4cd7fb86
 
 template <typename T>
 std::unique_ptr<module_wrapper_base> create_wrapper()
@@ -180,7 +177,6 @@
      {"ed_gas_concentrations",                           &create_wrapper<ed_gas_concentrations>},
      {"ed_long_wave_energy_loss",                        &create_wrapper<ed_long_wave_energy_loss>},
      {"ed_penman_monteith_leaf_temperature",             &create_wrapper<ed_penman_monteith_leaf_temperature>},
-<<<<<<< HEAD
      {"partitioning_coefficient_logistic",             &create_wrapper<partitioning_coefficient_logistic>},
      {"partitioning_coefficient_logistic_seed",       &create_wrapper<partitioning_coefficient_logistic_seed>},
      {"partitioning_growth_seed",                      &create_wrapper<partitioning_growth_seed>},
@@ -191,11 +187,9 @@
      {"grimm_soybean_flowering_calculator",            &create_wrapper<grimm_soybean_flowering_calculator>},
      {"development_index",                             &create_wrapper<development_index>},
      {"soybean_development_rate_calculator",           &create_wrapper<soybean_development_rate_calculator>},
-     {"thermaltime_development_rate_calculator",       &create_wrapper<thermaltime_development_rate_calculator>}
-=======
+     {"thermaltime_development_rate_calculator",       &create_wrapper<thermaltime_development_rate_calculator>},
      {"golden_ratio_hyperbola",                          &create_wrapper<golden_ratio_hyperbola>},
      {"hyperbola_2d",                                    &create_wrapper<hyperbola_2d>}
->>>>>>> 4cd7fb86
 };
 
 std::vector<std::string> module_wrapper_factory::get_modules()
