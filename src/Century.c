/*
 *  BioCro/src/Century.c by Fernando Ezequiel Miguez  Copyright (C) 2007-2010
 *
 */

<<<<<<< HEAD
=======
#include <R.h>
#include <Rinternals.h>
#include <math.h>
>>>>>>> 3b603140
#include "Century.h"
#include "AuxBioCro.h"

/* 

Begining of the Centurty function In this function the input should be
in g m^-2 Although the input from the MisGro function will be in Mg
ha^-1 I should (only for the version going inside MisGro) convert the
input to g m^-2 and then to Mg ha^-1 in the output

*/

struct cenT_str Century(double *LeafL, 
			double *StemL, 
			double *RootL, 
			double *RhizL, 
			double smoist, 
			double stemp, 
			int timestep, 
			double SCs[9] , 
			double leachWater, 
			double Nfert, 
			double iMinN, 
			double precip,
			double LeafL_Ln, 
			double StemL_Ln, 
			double RootL_Ln, 
			double RhizL_Ln,
			double LeafL_N, 
			double StemL_N, 
			double RootL_N, 
			double RhizL_N, 
			int soilType, 
	                double Ks_cf[8]){

  /* Converting Mg ha^-1 to g m^-2 */
  /* 1 Mg = 1e6 grams*/
  /* 1 ha = 1e4 m^2 */  
  const double cf = 100;
  *LeafL *= cf; 
  *StemL *= cf;
  *RootL *= cf;
  *RhizL *= cf;

  struct cenT_str tmp;
  struct soilText_str soilTemp;

  struct FL_str FmLc_Leaf, FmLc_Stem, FmLc_Root, FmLc_Rhiz;
  struct flow_str C1_5_Leaf, C2_5_Leaf, C1_5_Stem, C2_5_Stem;
  struct flow_str C1_7_Leaf_Ln, C1_7_Stem_Ln;
  struct flow_str C3_6_Root, C4_6_Root, C3_6_Rhiz, C4_6_Rhiz;
  struct flow_str C3_7_Root_Ln, C3_7_Rhiz_Ln;
  struct flow_str C5_7, C6, C7, C8_6;

  double C6_7, C6_8, C6_9, C7_6, C7_8;
  double C_ap, C_al, C_sp; 

  double SC1_Leaf, SC2_Leaf, SC1_Stem, SC2_Stem;
  double SC3_Root, SC4_Root, SC3_Rhiz, SC4_Rhiz;

/*  
    I need the separate fractions of Leaf Litter and Stem Litter 
  Because they have different lignin to N ratios 
  Presumably, the rhizome and root are similar 

  There is an issue here that I should be careful about I'm importing 
  biomass, but need only carbon in some of these calculations 

  I also need to determine the initial values of carbon for each 
  component 
*/

  soilTemp = soilTchoose(soilType);  
  double T = soilTemp.clay + soilTemp.silt; /*  silt plus clay content of the soil */
  double Ts = soilTemp.sand; /*  Sand content of the soil */
  double Tc = soilTemp.clay; /*  Clay content of the soil */

  double CN_structural = 150;
  double CN_surface;
  double CN_active ;
  double CN_slow ;
  double CN_passive ;
  
  double SN1, SN2, SN3, SN4, SN5, SN6, SN7, SN8, SN9;
  double SC1, SC2, SC3, SC4, SC5, SC6, SC7, SC8, SC9;
  double Abiot;
  double Na = 0.0, Nf = 0.0;
  double PlantN;

  double SC1_Leaf_Ln, SC1_Stem_Ln;
  double SC3_Root_Ln, SC3_Rhiz_Ln;

  /* Converting from Mg ha^-1 to g m^-2 */
  SC1 = SCs[0] * cf;
  SC2 = SCs[1] * cf;
  SC3 = SCs[2] * cf;
  SC4 = SCs[3] * cf;
  SC5 = SCs[4] * cf;
  SC6 = SCs[5] * cf;
  SC7 = SCs[6] * cf;
  SC8 = SCs[7] * cf;
  SC9 = SCs[8] * cf;

  double MinN = 0.0, Resp = 0.0;
  
  const double respC1_5 = 0.6;
  const double respC1_7 = 0.3;
  const double respC3_7 = 0.3;
  const double respC2_5 = 0.6;
  const double respC3_6 = 0.55;
  const double respC4_6 = 0.55;
  const double respC5_7 = 0.6;
  const double respC6 = 0.85 - 0.68 * T;
  const double respC7 = 0.55;
  const double respC8 = 0.55;

  double Ks[8];
  
  /*  Tm is the effect of soil texture on active SOM turnover */
  double Tm = 1 - 0.75 * T;

/*    The flow constants are taken from the paper 
      and Parton et al. 1993 Global Biogeochemistry pg 785 
      but 
      Parton et al. 1987 SSSJ 51:1173 
      is also relevant
    
      double Ksy[ ] = { 3.9, 4.9, 7.3, 6.0, 14.8, 18.5, 0.2, 0.0045 };     The units are year^-1  

      To get the rates per week we can divide by 52
      To get the rates poer day we can divide by 365
*/
/* It seems that the rates are the ones reported in Parton et al. 1993 Global Biogeochemical Cycles */
/* These are annual rates and to convert to other time steps the model should be run accordingly */

    /* Rprintf("Ks[3] : %f Ks[4] : %f \n",Ks[3],Ks[4]); */
    /* Rprintf("Ks[5] : %f Ks[6] : %f \n",Ks[5],Ks[6]); */

     if(timestep == 7){
       Ks[0] = Ks_cf[0] / 52 ;
       Ks[1] = Ks_cf[1] / 52 ;
       Ks[2] = Ks_cf[2] / 52 ;
       Ks[3] = Ks_cf[3] / 52 ;
       Ks[4] = Ks_cf[4] / 52 ;
       Ks[5] = Ks_cf[5] / 52 ;
       Ks[6] = Ks_cf[6] / 52 ;
       Ks[7] = Ks_cf[7] / 52 ;
     }else
     if(timestep == 1){   
       Ks[0] = Ks_cf[0] / 365 ; 
       Ks[1] = Ks_cf[1] / 365 ; 
       Ks[2] = Ks_cf[2] / 365 ; 
       Ks[3] = Ks_cf[3] / 365 ; 
       Ks[4] = Ks_cf[4] / 365 ; 
       Ks[5] = Ks_cf[5] / 365 ; 
       Ks[6] = Ks_cf[6] / 365 ; 
       Ks[7] = Ks_cf[7] / 365 ;  
     } 

/* Nitrogen processes 
    N deposition */

  Na = 0.21 + 0.0028 * precip * 0.10 ;  /*precipitation is entered in mm
					  but it is needed in cm for this
					   equation. Idem below */

  /*  N fixation */
  Nf = -0.18 + 0.014 * precip * 0.10 ; 

  /* The resulting N is in g N m^-2 yr^-1 
   Conversions
   g => Mg : multiply by 1e-6
   m^2 => ha : multiply by 1e4
   year to week : divide by 52 */
  if(timestep == 7){
     Na /=  52;
     Nf /=  52;
  }else
  if(timestep == 1){
     Na /=  365;
     Nf /=  365;
  }

/*   Rprintf("Na : %f \n",Na); */
/*   Rprintf("Nf : %f \n",Nf); */
/*   Nitrogen in the form of fertilizer */
/*   The input units should be in g N m^2 */

/*   Rprintf("Nfert : %f iMinN : %f \n",Nfert,iMinN); */
  MinN = Na + Nf + Nfert + iMinN;

/*   Rprintf("MinN 0: %f \n",MinN); */

  PlantN = *LeafL * LeafL_N + *StemL * StemL_N;

  CN_surface = 20 - PlantN * 5;
  CN_active = 15 - MinN * 6;
  CN_slow = 20 - MinN * 4;
  CN_passive = 10 - MinN * 1.5;

  if(PlantN > 2) CN_surface = 10;

  /*   Here 2 is g m^-2 */
  if(MinN > 2){
    CN_active = 3;
    CN_passive = 7;
    CN_slow = 12;
  }

  SN1 = SC1 / CN_structural; 
  SN2 = SC2 / CN_active;
  SN3 = SC3 / CN_structural;
  SN4 = SC4 / CN_active;
  SN5 = SC5 / CN_active;
  SN6 = SC6 / CN_active;
  SN7 = SC7 / CN_slow;
  SN8 = SC8 / CN_passive;
  SN9 = SC9 / CN_passive;

/*  Need to calculate the effect of temperature and moisture. */

  Abiot = AbiotEff(smoist, stemp);

/*    Calculate Fm and Lc separately for each component */
  FmLc_Leaf = FmLcFun(LeafL_Ln,LeafL_N);
  FmLc_Stem = FmLcFun(StemL_Ln,StemL_N);
  FmLc_Root = FmLcFun(RootL_Ln,RootL_N);
  FmLc_Rhiz = FmLcFun(RhizL_Ln,RhizL_N);

  /*  Surface Metabolic Carbon */
  SC2_Leaf = FmLc_Leaf.Fm * *LeafL;
  SC2_Stem = FmLc_Stem.Fm * *StemL;
  /*  Root Metabolic Carbon */
  SC4_Root = FmLc_Root.Fm * *RootL;
  SC4_Rhiz = FmLc_Rhiz.Fm * *RhizL;

  /*  Surface Structural Carbon */
  SC1_Leaf = (1 - FmLc_Leaf.Fm) * *LeafL;
  SC1_Stem = (1 - FmLc_Stem.Fm) * *StemL;
  /* Lignin content needs to be considered separately */
  SC1_Leaf_Ln = SC1_Leaf * LeafL_Ln;
  SC1_Stem_Ln = SC1_Stem * StemL_Ln;
  SC1_Leaf = SC1_Leaf - SC1_Leaf_Ln;
  SC1_Stem = SC1_Stem - SC1_Stem_Ln;

  /*  Root Structural Carbon */
  SC3_Root = (1 - FmLc_Root.Fm) * *RootL;
  SC3_Rhiz = (1 - FmLc_Rhiz.Fm) * *RhizL;
  /* Lignin content needs to be considered separately */
  SC3_Root_Ln = SC3_Root * RootL_Ln;
  SC3_Rhiz_Ln = SC3_Rhiz * RhizL_Ln;
  SC3_Root = SC3_Root - SC3_Root_Ln;
  SC3_Rhiz = SC3_Rhiz - SC3_Rhiz_Ln;

/*    T is silt plus clay content 
    Ls is fraction of structural C that is lignin 

    Structural Surface Litter C to Surface Microbe C 
    1 => 5 
    2 => 5 
    dC1/dt = Ki * Lc * A * Ci 
    Leaf */
  SC1_Leaf +=  0.3 * SC1;
  SC2_Leaf +=  0.3 * SC2;

  C1_5_Leaf = flow(&SC1_Leaf,CN_surface,Abiot,FmLc_Leaf.Lc,Tm,respC1_5,1,Ks);
  C2_5_Leaf = flow(&SC2_Leaf,CN_surface,Abiot,FmLc_Leaf.Lc,Tm,respC1_5,5,Ks);

  /*  Stem */
  SC1_Stem = SC1_Stem + 0.7 * SC1;
  SC2_Stem = SC2_Stem + 0.7 * SC2;

  C1_5_Stem = flow(&SC1_Stem,CN_surface,Abiot,FmLc_Stem.Lc,Tm,respC2_5,1,Ks);
  C2_5_Stem = flow(&SC2_Stem,CN_surface,Abiot,FmLc_Stem.Lc,Tm,respC2_5,5,Ks);

  SC1_Leaf = C1_5_Leaf.SC;
  SC2_Leaf = C2_5_Leaf.SC;
  SC1_Stem = C1_5_Stem.SC;
  SC2_Stem = C2_5_Stem.SC;

 /*   Adding the ligning content */
  C1_7_Leaf_Ln = flow(&SC1_Leaf_Ln,CN_surface,Abiot,FmLc_Leaf.Lc,Tm,respC1_7,1,Ks);
  C1_7_Stem_Ln = flow(&SC1_Stem_Ln,CN_surface,Abiot,FmLc_Stem.Lc,Tm,respC1_7,1,Ks);
  
  /* Flow from SC1.lignin to SC7 */
  SC7 += C1_7_Leaf_Ln.fC + C1_7_Stem_Ln.fC ;

  /*  Collect respiration */
  Resp = C1_5_Leaf.Resp + C2_5_Leaf.Resp +
         C1_5_Stem.Resp + C2_5_Stem.Resp +
         C1_7_Leaf_Ln.Resp + C1_7_Stem_Ln.Resp;
  /*  Collect mineralized Nitrogen */
  MinN += C1_5_Leaf.MinN + C2_5_Leaf.MinN +
          C1_5_Stem.MinN + C2_5_Stem.MinN +
          C1_7_Leaf_Ln.MinN + C1_7_Stem_Ln.MinN;

/*   Rprintf("MinN 1: %f \n",MinN); */
  /*  Updating the Soil Carbon Pools 1 and 2  */
  SC1 = C1_5_Leaf.SC + C1_5_Stem.SC + C1_7_Leaf_Ln.SC + C1_7_Stem_Ln.SC ;
  SC2 = C2_5_Leaf.SC + C2_5_Stem.SC ;

  /*  Updating the Nitrogen Carbon Pools 1 and 2 */
  SN1 = SC1 / CN_structural + SN1;
  SN2 = SC2 / CN_surface + SN2;
  
/*    Structural Root Litter C to Soil Microbe C */
/*    4 => 6 */
/*    3 => 6 */
/*    Root */
  SC3_Root = SC3_Root + 0.3 * SC3;
  SC4_Root = SC4_Root + 0.3 * SC4;
  C3_6_Root = flow(&SC3_Root,CN_active,Abiot,FmLc_Root.Lc,Tm,respC3_6,2,Ks);
  C4_6_Root = flow(&SC4_Root,CN_active,Abiot,FmLc_Root.Lc,Tm,respC3_6,6,Ks);
/*    Rhizome */
  SC3_Rhiz = SC3_Rhiz + 0.7 * SC3;
  SC4_Rhiz = SC4_Rhiz + 0.7 * SC4;
  C3_6_Rhiz = flow(&SC3_Rhiz,CN_active,Abiot,FmLc_Rhiz.Lc,Tm,respC4_6,2,Ks);
  C4_6_Rhiz = flow(&SC4_Rhiz,CN_active,Abiot,FmLc_Rhiz.Lc,Tm,respC4_6,6,Ks);

  SC3_Root = C3_6_Root.SC;
  SC4_Root = C4_6_Root.SC;
  SC3_Rhiz = C3_6_Rhiz.SC;
  SC4_Rhiz = C4_6_Rhiz.SC;

  C3_7_Root_Ln = flow(&SC3_Root_Ln,CN_slow,Abiot,FmLc_Root.Lc,Tm,respC3_7,2,Ks);
  C3_7_Rhiz_Ln = flow(&SC3_Rhiz_Ln,CN_slow,Abiot,FmLc_Rhiz.Lc,Tm,respC3_7,2,Ks);

  SC7 += C3_7_Root_Ln.fC + C3_7_Rhiz_Ln.fC ; 
 /*   Collect respiration */
  Resp += C3_6_Root.Resp + C4_6_Root.Resp +
           C3_6_Rhiz.Resp + C4_6_Rhiz.Resp;

/*    Collect mineralized Nitrogen */
  MinN += C3_6_Root.MinN + C4_6_Root.MinN +
           C3_6_Rhiz.MinN + C4_6_Rhiz.MinN + 
           C3_7_Root_Ln.MinN + C3_7_Rhiz_Ln.MinN;

/*   Rprintf("MinN 2: %f \n",MinN); */
/*   Updating the Soil Carbon Pools 3 and 4 */
  SC3 = C3_6_Root.SC + C3_6_Rhiz.SC + C3_7_Root_Ln.SC + C3_7_Rhiz_Ln.SC;
  SC4 = C4_6_Root.SC + C4_6_Rhiz.SC ;

/*   Updating the Nitrogen pools 3 and 4 */
  SN3 += SC3 / CN_structural ;
  SN4 += SC4 / CN_active ;

/*    Updating the Soil Carbon Pool 5 */
  SC5 += C1_5_Leaf.fC + C1_5_Stem.fC + C2_5_Leaf.fC + C2_5_Stem.fC ;

/*    Updating the Soil Nitrogen pool 5 */
  SN5 += SC5 / CN_surface ;
  
/*    Updating the Soil Carbon Pool 6 */
  SC6 += C3_6_Root.fC + C3_6_Rhiz.fC + C4_6_Root.fC + C4_6_Rhiz.fC ;

/*    Updating the Soil Nitrogen Pool 6 */
  SN6 += SC6 / CN_active ;

/*    Surface Microbe C to Slow C */
/*    5 => 7 */
  C5_7 = flow(&SC5,CN_slow,Abiot,0,0,respC5_7,4,Ks);

  Resp +=  C5_7.Resp;
  MinN +=  C5_7.MinN;

/*    Updating Surface Microbe C (pool 5) and slow (pool 7) */

  SC5 = C5_7.SC ;
  SC7 += C5_7.fC ;

/*    Updating Surface Microbe N pool */

  SN5 = SC5 / CN_surface;
   
/*   Soil Microbe C to intermediate stage C */
  C6 = flow(&SC6,CN_slow,Abiot,0,Tm,respC6,3,Ks);

/*   if(ISNAN(C6.fC) | ISNAN(C6.SC)){ */
/*     Rprintf("C6.fC %f and C6.SC %f and SC6 %f \n",C6.fC,C6.SC,SC6); */
/*   } */

  Resp +=  C6.Resp;
  MinN +=  C6.MinN;

/*    Updating carbon and nitrogen soil pools 6 */
  SC6 = C6.SC;
  SN6 = SC6 / CN_active;
  
  C_ap = 0.003 + 0.032 * Tc;   
  C_al = leachWater / 18.0 * (0.01 + 0.04 * Ts);
  
/*   Rprintf("C_al %f and C_ap %f Tc %f \n",C_al, C_ap, Tc); */
/*   Rprintf("leachWater %f and Ts %f \n",leachWater, Ts); */

  C6_8 = C6.fC * C_ap;
  C6_9 = C6.fC * C_al;
  C6_7 = C6.fC * (1 - C_ap - C_al); /* There is no need to subtract 0.55 since 
                                       this was already taken into account in 
                                       the flow equation */
  
 /*   Updating the Soil Carbon Pool 7, 8 and 9 */

  SC7 += C6_7 ;
  SC8 += C6_8 ;
  SC9 += C6_9 ;

/*   Rprintf("C6_9 %f \n",C6_9); */

/*  Updating the Soil Nitrogen Pool 7, 8 and 9 */

  SN7 += SC7 / CN_slow ;
  SN8 += SC8 / CN_passive ;
  SN9 += SC9 / CN_slow ;
  
/*    Slow Carbon to intermediate stage */

  C7 = flow(&SC7,CN_slow,Abiot,0,0,respC7,7,Ks);

  Resp += C7.Resp;
  MinN += C7.MinN;
  
  C_sp = 0.003 - 0.009 *Tc;
  C7_8 = C7.fC * C_sp;
  C7_6 = C7.fC * (1 - C_sp);  /* There is no need to subtract 0.55 since 
                                 this was already taken into account in 
                                 the flow equation */

/*    Updating the Soil Carbon Pools 6 and 8 */

  SC6 += C7_6 ;
  SC8 += C7_8 ;

/*    Updating the Soil Nitrogen Pools 6 and 8 */

  SN6 = SC6 / CN_active;
  SN8 = SN8 / CN_passive;

/*    Passive Carbon to Soil Microbe C */

  C8_6 = flow(&SC8,CN_passive,Abiot,0,0,respC8,8,Ks);

  Resp += C8_6.Resp;
  MinN += C8_6.MinN;

/*   Updating the Soil Microbe C 6 and 8 */
  
  SC8 = C8_6.SC ;
  SC6 += C8_6.fC ;

  SN6 = SC6 / CN_active;
  SN8 = SC8 / CN_passive;

  tmp.SNs[0] = SN1 / cf;
  tmp.SNs[1] = SN2 / cf ;
  tmp.SNs[2] = SN3 / cf ;
  tmp.SNs[3] = SN4 / cf ;
  tmp.SNs[4] = SN5 / cf ;
  tmp.SNs[5] = SN6 / cf ;
  tmp.SNs[6] = SN7 / cf ;
  tmp.SNs[7] = SN8 / cf ;
  tmp.SNs[8] = SN9 / cf ;

  tmp.SCs[0] = SC1 / cf;
  tmp.SCs[1] = SC2 / cf;
  tmp.SCs[2] = SC3 / cf;
  tmp.SCs[3] = SC4 / cf;
  tmp.SCs[4] = SC5 / cf;
  tmp.SCs[5] = SC6 / cf;
  tmp.SCs[6] = SC7 / cf;
  tmp.SCs[7] = SC8 / cf;
  tmp.SCs[8] = SC9 / cf;

  tmp.MinN = MinN;
  tmp.Resp = Resp;

/* Converting Leaf Litter to its original units */

  *LeafL /= cf;
  *StemL /= cf;
  *RootL /= cf;
  *RhizL /= cf;

  return(tmp);
}



struct FL_str FmLcFun(double Lig, double Nit){

  double Fm, Ls, Lc;
  struct FL_str tmp;

  Fm = 0.85 - 0.018 *(Lig/Nit);
  Ls = Lig / (1 - Fm);
  Lc = exp(-3 * Ls);

  tmp.Lc = Lc;
  tmp.Fm = Fm;

  return(tmp);

}

/*
 *SC = pointer to the source of carbon
 CNratio = Carbon to Nitrogen ratio of the source of carbon
 A = abiotic decomposition factor
 Lc = exp(-3*L_s)
 Tm = 1 - 0.75 * T
 resp = respiration fraction
 kno = rate of change K number
 Ks = vector with values of rate of change 
*/

struct flow_str flow(double *SC, double CNratio, double A, double Lc, double Tm, double resp, int kno, double Ks[8]){

  struct flow_str tmp;

  double Kf = 0.0, fC = 0.0;
  double Resp, MinN;

  if(kno < 3){
    Kf = Ks[kno-1] * Lc * A ;
    fC = Kf * *SC;
  }else
  if(kno == 3){
    Kf = Ks[kno-1] * A * Tm ;
    fC = Kf * *SC;
  }else
  if(kno > 3){
    Kf = Ks[kno-1] * A;
    fC = Kf * *SC;
  }

  if(Kf > 1){
    Rprintf("Kf greater than 1: %d %f %f %f %f \n", kno, Ks[kno-1], Kf, A, Tm);
  }

  Resp = fC * resp;

  /*  Mineralized N */
  MinN = Resp / CNratio;

  *SC = *SC - fC;
  
  fC = fC - Resp;
/*   fN = fC / CNratio; */

/*  It is important to keep track of C emissions because */
/*  I might need to validate it against Eddy flux data */
  tmp.SC = *SC;
  tmp.fC = fC;
  tmp.Resp = Resp;
  tmp.MinN = MinN;  

  return(tmp);

}
  

/* Function to calculate the abiotic effect */
double AbiotEff(double smoist, double stemp){

  double ans;
  double TempEff = 0.0, MoisEff;

  if(stemp < 35){
    TempEff = 1.0087 / (1 + (46.2 * exp(-0.1899 * stemp)));
  }else{
    TempEff = -0.0826 * stemp + 3.84;
  }
  
  MoisEff = 1.0267 / (1 + 14.7 * exp(-6.5 * smoist));

  ans = TempEff * MoisEff;

  return(ans);

}
<|MERGE_RESOLUTION|>--- conflicted
+++ resolved
@@ -3,12 +3,9 @@
  *
  */
 
-<<<<<<< HEAD
-=======
 #include <R.h>
 #include <Rinternals.h>
 #include <math.h>
->>>>>>> 3b603140
 #include "Century.h"
 #include "AuxBioCro.h"
 
