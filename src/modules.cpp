--- conflicted
+++ resolved
@@ -353,16 +353,12 @@
     }
 
     if ((kGrain > 0)) {
-<<<<<<< HEAD
-        derivs["Grain"] += CanopyA * kGrain;
-=======
         double change = CanopyA * kGrain;
         if (change > 0) {
             derivs["Grain"] += change;
         } else {
             derivs["Grain"] += 0;
         }
->>>>>>> 66539f18
         /* No respiration for grain at the moment */
         /* No senescence either */
     }
