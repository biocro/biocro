--- conflicted
+++ resolved
@@ -1604,11 +1604,7 @@
 that sets up and runs a complete system; and so here, by way of some
 simple examples, we re-present the material from section
 \ref{sec:writing_tests}, this time showing how to write tests using
-<<<<<<< HEAD
-\Rcode{biocro_simulation} instead of \Rcode{test_module}.  As an added
-=======
-\Rcode{Gro_solver} instead of \Rcode{evaluate_module}.  As an added
->>>>>>> 31088739
+\Rcode{biocro_simulation} instead of \Rcode{evaluate_module}.  As an added
 benefit, writing such tests will instruct a user in the rudiments of
 setting up and running a simulation in BioCro.
 
@@ -1628,13 +1624,8 @@
 \end{itemize}
 
 The third step is ``new'', as it involves setting up parameters for
-<<<<<<< HEAD
 the \Rcode{biocro_simulation} function, something we don't need to do when
-using \Rcode{test_module}:
-=======
-the \Rcode{Gro_solver} function, something we don't need to do when
 using \Rcode{evaluate_module}:
->>>>>>> 31088739
 
 \begin{enumerate}
 \setcounter{enumi}{2}
@@ -1748,11 +1739,7 @@
     })
   \end{Rlisting}
   However, instead of getting results to test by calling
-<<<<<<< HEAD
-  \Rcode{test_module}, we call \Rcode{biocro_simulation} instead:
-=======
-  \Rcode{evaluate_module}, we call \Rcode{Gro_solver} instead:
->>>>>>> 31088739
+  \Rcode{evaluate_module}, we call \Rcode{biocro_simulation} instead:
   \begin{Rlisting}[4]
     result = biocro_simulation(initial_values, parameters, drivers, steady_state_modules, derivative_modules)
   \end{Rlisting}
@@ -1760,11 +1747,7 @@
 As before, the various \Rcode{expect_} functions are used to test
 \Rcode{result}.  In fact, once we make some global parameter settings
 and re-define our helper function \Rcode{angle_from_cosine} to utilize
-<<<<<<< HEAD
-\Rcode{biocro_simulation} instead of \Rcode{test_module}, the tests
-=======
-\Rcode{Gro_solver} instead of \Rcode{evaluate_module}, the tests
->>>>>>> 31088739
+\Rcode{biocro_simulation} instead of \Rcode{evaluate_module}, the tests
 themselves can remain exactly as in section~\ref{sec:write_ss_unit_test}.
 
 Here are the precise settings we will use for the modules, invariant
