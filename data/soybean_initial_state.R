--- conflicted
+++ resolved
@@ -14,19 +14,11 @@
     cws1                     0.32          # dimensionless, current water status, soil layer 1
     cws2                     0.32          # dimensionless, current water status, soil layer 2
     LeafN                    2             # mmol / m^2, specific leaf nitrogen
-<<<<<<< HEAD
-    DVI                      -1            # Sowing date: DVI=-1 
-    TTc                      0             # degrees C, accumulated thermal time
+    DVI                      -1            # Sowing date: DVI=-1
+    TTc                      0             # degrees C * day, accumulated thermal time
     
     # Soybean does not have a rhizome, so these variables will not be used but must be defined
     Rhizome                  0.0000001     # Mg / ha
-=======
-    DVI                      -1            # Sowing date: DVI=-1
-    TTc                      0             # degrees C * day, accumulated thermal time
-
-    # Rhizome and its associated variables are un-used in Soybean-BioCro, but must be defined
-    Rhizome                  0.0000001     # Mg / ha, unused in Soybean-BioCro but must be defined
->>>>>>> bee8638a
     RhizomeLitter            0             # Mg / ha
     "
 
