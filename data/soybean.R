soybean <- list(
    direct_modules = list(
        stomata_water_stress = "BioCro:stomata_water_stress_linear",
        specific_leaf_area = "BioCro:sla_linear",
        "BioCro:parameter_calculator",
        "BioCro:soybean_development_rate_calculator",
        leaf_water_stress = "BioCro:leaf_water_stress_exponential",
        partitioning_coefficients = "BioCro:partitioning_coefficient_logistic",
        "BioCro:soil_evaporation",
        solar_coordinates = "BioCro:solar_position_michalsky",
        "BioCro:shortwave_atmospheric_scattering",
        "BioCro:incident_shortwave_from_ground_par",
        "BioCro:height_from_lai",
        "BioCro:canopy_gbw_thornley",
        "BioCro:stefan_boltzmann_longwave",
        "BioCro:ten_layer_canopy_properties",
        canopy_photosynthesis = "BioCro:ten_layer_c3_canopy",
        "BioCro:ten_layer_canopy_integrator",
        partitioning_growth_calculator = "BioCro:no_leaf_resp_neg_assim_partitioning_growth_calculator",
        "BioCro:senescence_coefficient_logistic"
    ),
    differential_modules = list(
        senescence = "BioCro:senescence_logistic",
        "BioCro:maintenance_respiration",
        "BioCro:partitioning_growth",
        soil_profile = "BioCro:two_layer_soil_profile",
        "BioCro:development_index",
        thermal_time = "BioCro:thermal_time_linear"
    ),
    ode_solver = list(
        type = 'boost_rkck54',
        output_step_size = 1.0,
        adaptive_rel_error_tol = 1e-4,
        adaptive_abs_error_tol = 1e-4,
        adaptive_max_steps = 200
    ),
    initial_values = list(
        Leaf               = 0.06312,       # Mg / ha, 80% of total seed mass per land area
        Stem               = 0.00789,       # Mg / ha, 10% of total seed mass per land area
        Root               = 0.00789,       # Mg / ha, 10% of total seed mass per land area
        Grain              = 0.00001,       # Mg / ha, this is the seed part
        Shell              = 0.00001,       # Mg / ha, this is the shell part
        LeafLitter         = 0,             # Mg / ha
        RootLitter         = 0,             # Mg / ha
        StemLitter         = 0,             # Mg / ha
        soil_water_content = 0.32,          # dimensionless (m^3 / m^3), volume of water per volume of bulk soil
        cws1               = 0.32,          # dimensionless, current water status, soil layer 1
        cws2               = 0.32,          # dimensionless, current water status, soil layer 2
        DVI                = -1,            # Sowing date: DVI=-1
        TTc                = 0,             # degrees C * day, accumulated thermal time

        # Soybean does not have a rhizome, so these variables will not be used but must be defined
        Rhizome                = 0.0000001,     # Mg / ha
        RhizomeLitter          = 0              # Mg / ha
    ),
    parameters = list(
        # soil parameters (clay loam)
        soil_air_entry              = -2.6,
        soil_b_coefficient          = 5.2,
        soil_bulk_density           = 1.35,
        soil_clay_content           = 0.34,
        soil_field_capacity         = 0.32,
        soil_sand_content           = 0.32,
        soil_saturated_conductivity = 6.4e-05,
        soil_saturation_capacity    = 0.52,
        soil_silt_content           = 0.34,
        soil_wilting_point          = 0.2,

        # sla_linear module
        iSp                         = 3.5,         # 2002 average lai / leaf biomass, Dermody et al. 2006 (https://doi.org/10.1111/j.1469-8137.2005.01565.x), Morgan et al. 2005 (https://doi.org/10.1111/j.1365-2486.2005.001017.x)
        Sp_thermal_time_decay       = 0,           # not used in Soybean-BioCro, but must be defined

        # parameter_calculator module
        LeafN                       = 2,           # not used in Soybean-BioCro, but must be defined
        LeafN_0                     = 2,           # not used in Soybean-BioCro, but must be defined
        vmax_n_intercept            = 0,           # not used in Soybean-BioCro, but must be defined
        vmax1                       = 110,         # Bernacchi et. al. 2005 (https://doi.org/10.1007/s00425-004-1320-8), 2002 Seasonal average
        alphab1                     = 0,           # not used in Soybean-BioCro, but must be defined
        alpha1                      = 0,           # not used in Soybean-BioCro, but must be defined

        # soybean_development_rate_calculator module
        maturity_group              = 3,           # dimensionless; soybean cultivar maturity group
        Tbase_emr                   = 10,          # degrees C
        TTemr_threshold             = 60,          # degrees C * days
        Rmax_emrV0                  = 0.1990,      # day^-1; Setiyono et al., 2007 (https://doi.org/10.1016/j.fcr.2006.07.011), Table 2
        Tmin_emrV0                  = 5.0,         # degrees C; Setiyono et al., 2007, Table 2
        Topt_emrV0                  = 31.5,        # degrees C; Setiyono et al., 2007, Table 2
        Tmax_emrV0                  = 45.0,        # degrees C; Setiyono et al., 2007, Table 2
        Tmin_R0R1                   = 5.0,         # degrees C; Setiyono et al., 2007, Table 2 (used emrV0 values)
        Topt_R0R1                   = 31.5,        # degrees C; Setiyono et al., 2007, Table 2 (used emrV0 values)
        Tmax_R0R1                   = 45.0,        # degrees C; Setiyono et al., 2007, Table 2 (used emrV0 values)
        Tmin_R1R7                   = 0.0,         # degrees C; Setiyono et al., 2007, Table 2
        Topt_R1R7                   = 21.5,        # degrees C; Setiyono et al., 2007, Table 2
        Tmax_R1R7                   = 38.7,        # degrees C; Setiyono et al., 2007, Table 2
        sowing_time                 = 0,           # Soybean-BioCro uses the weather data to set the sowing time

        # partitioning_coefficient_logistic module
        alphaLeaf                   = 23.8895,
        alphaStem                   = 24.8248,
        betaLeaf                    = -18.0851,
        betaStem                    = -18.5214,
        alphaRoot                   = 36.9670,
        betaRoot                    = -40.1915,
        alphaShell                  = 13.5955,
        betaShell                   = -9.9809,
        kRhizome_emr                = 0,

        # soil_evaporation module
        rsec                        = 0.2,
        soil_clod_size              = 0.04,
        soil_reflectance            = 0.2,
        soil_transmission           = 0.01,
        specific_heat_of_air        = 1010,

        # solar_position_michalsky module
        lat                         = 40,
        longitude                   = -88,

        # shortwave_atmospheric_scattering module
        atmospheric_pressure        = 101325,
        atmospheric_transmittance   = 0.6,         # Campbell and Norman, An Introduction to Environmental Biophysics, 2nd Edition, Pg 173
        atmospheric_scattering      = 0.3,

        # incident_shortwave_from_ground_par module
        par_energy_fraction         = 0.5,
        par_energy_content          = 0.219,       # W * s / micromole. Also J / micromole. Conversion
                                                   # from photon flux density to to irradiance for
                                                   # PAR. Equals 1/4.57. Plant Growth Chamber
                                                   # Handbook. CHAPTER 1 – RADIATION– John C. Sager and
                                                   # J. Craig McFarlane. Table 2, Pg 3
                                                   # (https://www.controlledenvironments.org/wp-content/uploads/sites/6/2017/06/Ch01.pdf)

        # height_from_lai module
        heightf                     = 6,           # m^-1; LAI of 6 when canopy is 1 m tall

        # canopy_gbw_thornley module
        min_gbw_canopy              = 0.005,       # m / s

        # stefan_boltzmann_longwave module
        emissivity_sky              = 1,

        # ten_layer_canopy_properties module
        chil                        = 0.81,        # Campbell and Norman, An Introduction to Environmental Biophysics, 2nd Edition, Table 15.1, pg 253
        k_diffuse                   = 0.7,         # Estimated from Campbell and Norman, An Introduction to Environmental Biophysics, 2nd Edition, Figure 15.4, pg 254
        kpLN                        = 0,           # not used in Soybean-BioCro
        leaf_reflectance_nir        = 0.42,
        leaf_reflectance_par        = 0.10,
        leaf_transmittance_nir      = 0.42,
        leaf_transmittance_par      = 0.05,
        lnfun                       = 0,           # not used in Soybean-BioCro

        # ten_layer_c3_canopy module (temperature response)
        Gstar_c    = 19.02,       # Table 1 of Bernacchi et al. 2001 (https://doi.org/10.1111/j.1365-3040.2001.00668.x)
        Gstar_Ea   = 37.83e3,     # Table 1 of Bernacchi et al. 2001 (https://doi.org/10.1111/j.1365-3040.2001.00668.x)
        Jmax_c     = 17.57,       # Table 1 of Bernacchi et al. 2003 (https://doi.org/10.1046/j.0016-8025.2003.01050.x)
        Jmax_Ea    = 43.54e3,     # Table 1 of Bernacchi et al. 2003 (https://doi.org/10.1046/j.0016-8025.2003.01050.x)
        Kc_c       = 38.05,       # Table 1 of Bernacchi et al. 2001 (https://doi.org/10.1111/j.1365-3040.2001.00668.x)
        Kc_Ea      = 79.43e3,     # Table 1 of Bernacchi et al. 2001 (https://doi.org/10.1111/j.1365-3040.2001.00668.x)
        Ko_c       = 20.30,       # Table 1 of Bernacchi et al. 2001 (https://doi.org/10.1111/j.1365-3040.2001.00668.x)
        Ko_Ea      = 36.38e3,     # Table 1 of Bernacchi et al. 2001 (https://doi.org/10.1111/j.1365-3040.2001.00668.x)
        phi_PSII_0 = 0.352,       # Table 2 of Bernacchi et al. 2003 (https://doi.org/10.1046/j.0016-8025.2003.01050.x)
        phi_PSII_1 = 0.022,       # Table 2 of Bernacchi et al. 2003 (https://doi.org/10.1046/j.0016-8025.2003.01050.x)
        phi_PSII_2 = -3.4e-4,     # Table 2 of Bernacchi et al. 2003 (https://doi.org/10.1046/j.0016-8025.2003.01050.x)
        Rd_c       = 18.72,       # Table 1 of Bernacchi et al. 2001 (https://doi.org/10.1111/j.1365-3040.2001.00668.x)
        Rd_Ea      = 46.39e3,     # Table 1 of Bernacchi et al. 2001 (https://doi.org/10.1111/j.1365-3040.2001.00668.x)
        theta_0    = 0.76,        # Table 2 of Bernacchi et al. 2003 (https://doi.org/10.1046/j.0016-8025.2003.01050.x)
        theta_1    = 0.018,       # Table 2 of Bernacchi et al. 2003 (https://doi.org/10.1046/j.0016-8025.2003.01050.x)
        theta_2    = -3.7e-4,     # Table 2 of Bernacchi et al. 2003 (https://doi.org/10.1046/j.0016-8025.2003.01050.x)
        Tp_c       = 19.77399,    # Chosen so that Tp_norm = 1 at 25 degrees C
        Tp_Ha      = 62.99e3,     # Figure 7 of Yang et al. 2016 (https://doi.org/10.1007/s00425-015-2436-8)
        Tp_Hd      = 182.14e3,    # Figure 7 of Yang et al. 2016 (https://doi.org/10.1007/s00425-015-2436-8)
        Tp_S       = 0.588e3,     # Figure 7 of Yang et al. 2016 (https://doi.org/10.1007/s00425-015-2436-8)
        Vcmax_c    = 26.35,       # Table 1 of Bernacchi et al. 2001 (https://doi.org/10.1111/j.1365-3040.2001.00668.x)
        Vcmax_Ea   = 65.33e3,     # Table 1 of Bernacchi et al. 2001 (https://doi.org/10.1111/j.1365-3040.2001.00668.x)

        # ten_layer_c3_canopy module
        jmax                        = 195,         # Bernacchi et al. 2005 (https://doi.org/10.1007/s00425-004-1320-8), 2002 Seasonal average
        jmax_mature                 = 195,         # Needed in the varying_Jmax25 module
        sf_jmax                     = 0.2,         # Scaling factor for jmax. Needed in the varying_Jmax25 module
        electrons_per_carboxylation = 4.5,         # Bernacchi et al. 2003 (https://doi.org/10.1046/j.0016-8025.2003.01050.x)
        electrons_per_oxygenation   = 5.25,        # Bernacchi et al. 2003 (https://doi.org/10.1046/j.0016-8025.2003.01050.x)
        tpu_rate_max                = 13,          # Fitted value based on the A-Ci data measured at UIUC in 2019-08 by Delgrado (unpublished data)
        Rd                          = 1.28,        # Davey et al. 2004 (https://doi.org/10.1104/pp.103.030569), Table 3, cv Pana, co2 368 ppm
        Catm                        = 372.59,      # micromol / mol, CO2 level in 2002
        O2                          = 210,         # millimol / mol
        b0                          = 0.008,       # Leakey et al. 2006 (https://10.1111/j.1365-3040.2006.01556.x)
        b1                          = 10.6,        # Leakey et al. 2006 (https://10.1111/j.1365-3040.2006.01556.x)
        Gs_min                      = 1e-3,
        windspeed_height            = 5,
        beta_PSII                   = 0.5,         # Bernacchi et al. 2003 (https://doi.org/10.1046/j.0016-8025.2003.01050.x)
        leafwidth                   = 0.1,         # Large mature leaflets can reach 10 cm in width

        # ten_layer_canopy_integrator module
        growth_respiration_fraction = 0,

        # no_leaf_resp_partitioning_growth_calculator_negative_assimilation_partitioned module
<<<<<<< HEAD
        grc_stem                        = 0.0361,   # dimensionless, optimized. growth respiration coefficient
        grc_root                        = 0.0025,   # dimensionless, optimized

        # maintenance respiration module
        mrc_leaf                        = 3.7e-4,   # hour^-1, maintenance respiration coefficient. optimized
        mrc_stem                        = 4.6e-4,   # hour^-1, optimized
        mrc_root                        = 1e-5,     # hour^-1, optimized
        mrc_grain                       = 1e-5,     # hour^-1, optimized
=======
        grc_stem                        = 0.02828,    # dimensionless, optimized. growth respiration coefficient 
        grc_root                        = 0.00270,    # dimensionless, optimized 
        
        # maintenance respiration module
        mrc_leaf                        = 0.00048836,    # kg / kg / hr maintenance respiration coefficient. optimized 
        mrc_stem                        = 0.00048836,    # kg / kg / hr, assumed to be same as leaf 
        mrc_root                        = 0.00001,       # kg / kg / hr, optimized 
        mrc_grain                       = 1e-5,          # kg / kg / hr, assigned a small value to ignore this  
>>>>>>> acdc3ddc

        # partitioning_growth module
        retrans                     = 0.9,         # previously hard-coded in the partitioning_growth module
        retrans_rhizome             = 1.0,         # previously hard-coded in the partitioning_growth module

        # senescence_coefficient_logistic module
        rateSeneLeaf                = 0.012198,
        rateSeneStem                = 0.000117,
        rateSeneRoot                = 0,           # senescence of root not simulated in Soybean-BioCro
        rateSeneRhizome             = 0,           # no rhizome simulated in Soybean-BioCro
        alphaSeneLeaf               = 48.3200,
        alphaSeneStem               = 4.1937,
        alphaSeneRoot               = 10,          # senescence of root not simulated in Soybean-BioCro (rateSeneRoot=0)
        alphaSeneRhizome            = 10,          # no rhizome in Soybean-BioCro (rateSeneRhizome=0)
        betaSeneLeaf                = -29.5393,
        betaSeneStem                = -3.3124,
        betaSeneRoot                = -10,         # senescence of root not simulated in Soybean-BioCro (rateSeneRoot=0)
        betaSeneRhizome             = -10,         # no rhizome in Soybean-BioCro (rateSeneRhizome=0)

        # thermal_time_senescence_logistic module
        remobilization_fraction     = 0.6,

        # two_layer_soil_profile module
        soil_depth1                 = 0.0,         # meters
        soil_depth2                 = 2.5,         # meters
        soil_depth3                 = 10.0,        # meters
        wsFun                       = 2,           # not used, but must be defined
        hydrDist                    = 0,           # same as in miscanthus parameter file
        rfl                         = 0.2,         # same as in miscanthus parameter file
        rsdf                        = 0.44,        # same as in miscanthus parameter file
        phi1                        = 0.01,
        phi2                        = 1.5,         # from Sugarcane-BioCro, Jaiswal et al. 2017 (https://doi.org/10.1038/nclimate3410)

        # thermal_time_linear module
        tbase                       = 10,          # degrees C

        # litter_cover module
        # - This module is not always used, but we include this parameter for
        #   convenience.
        # - Based on 2021-2022 Energy Farm measurements, the final leaf litter
        #   is around 1.5 - 2.5 Mg / Ha and covers ~50% of the ground area near
        #   the plants.
        km_leaf_litter              = 2.0,      # Mg / ha

        # system parameters
        timestep                    = 1
    )
)<|MERGE_RESOLUTION|>--- conflicted
+++ resolved
@@ -194,25 +194,14 @@
         growth_respiration_fraction = 0,
 
         # no_leaf_resp_partitioning_growth_calculator_negative_assimilation_partitioned module
-<<<<<<< HEAD
-        grc_stem                        = 0.0361,   # dimensionless, optimized. growth respiration coefficient
-        grc_root                        = 0.0025,   # dimensionless, optimized
+        grc_stem                        = 0.02828,    # dimensionless, optimized. growth respiration coefficient
+        grc_root                        = 0.00270,    # dimensionless, optimized
 
         # maintenance respiration module
-        mrc_leaf                        = 3.7e-4,   # hour^-1, maintenance respiration coefficient. optimized
-        mrc_stem                        = 4.6e-4,   # hour^-1, optimized
-        mrc_root                        = 1e-5,     # hour^-1, optimized
-        mrc_grain                       = 1e-5,     # hour^-1, optimized
-=======
-        grc_stem                        = 0.02828,    # dimensionless, optimized. growth respiration coefficient 
-        grc_root                        = 0.00270,    # dimensionless, optimized 
-        
-        # maintenance respiration module
-        mrc_leaf                        = 0.00048836,    # kg / kg / hr maintenance respiration coefficient. optimized 
-        mrc_stem                        = 0.00048836,    # kg / kg / hr, assumed to be same as leaf 
-        mrc_root                        = 0.00001,       # kg / kg / hr, optimized 
-        mrc_grain                       = 1e-5,          # kg / kg / hr, assigned a small value to ignore this  
->>>>>>> acdc3ddc
+        mrc_leaf                        = 0.00048836,    # kg / kg / hr maintenance respiration coefficient. optimized
+        mrc_stem                        = 0.00048836,    # kg / kg / hr, assumed to be same as leaf
+        mrc_root                        = 0.00001,       # kg / kg / hr, optimized
+        mrc_grain                       = 1e-5,          # kg / kg / hr, assigned a small value to ignore this
 
         # partitioning_growth module
         retrans                     = 0.9,         # previously hard-coded in the partitioning_growth module
