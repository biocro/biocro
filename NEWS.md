--- conflicted
+++ resolved
@@ -34,6 +34,11 @@
 
 # UNRELEASED
 
+- The C++ framework has been updated to v1.1.1. Since the framework is included
+  as a git submodule, it will be necessary to use the `--recurse-submodule` flag
+  when using `git pull`, `git checkout`, or `git switch` to update a local copy
+  of the BioCro repository, or to move to or from this branch.
+
 - This version adds a description of the BioCro git branching model to
   `contribution_guidelines.Rmd` and clarifies the process of updating `NEWS.md`.
 
@@ -68,9 +73,6 @@
 - GitHub workflows and actions in the repository have been updated to
   use the latest versions of all GitHub and 3rd-party actions.
 
-<<<<<<< HEAD
-- The C++ framework has been updated to v1.1.1
-=======
 - Updates related to changing the GitHub hosting organization from
   "ebimodeling" to "biocro":
 
@@ -83,7 +85,6 @@
   the documentation of interest.  This decreases dependence on the
   precise layout of the online documentation.  Some other changes and
   clarifications to the documentation have been made as well.
->>>>>>> 31976e90
 
 # CHANGES IN BioCro VERSION 3.0.2
 
