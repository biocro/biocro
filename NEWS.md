--- conflicted
+++ resolved
@@ -32,7 +32,6 @@
 be directly added to this file to describe the related changes.
 -->
 
-<<<<<<< HEAD
 # CHANGES IN BioCro VERSION 3.1.3
 
 - Several changes have been made to reduce the package size from over 20 MB to
@@ -47,10 +46,6 @@
     package itself
   - A new vignette has been added (`BioCro.Rmd`) that simply redirects readers
     to the documentation website
-=======
-# UNRELEASED
-
-## OTHER CHANGES
 
 - Addressed a `missing-field-initializers` warning from the compiler by
   explicitly setting `iterations` to 0 in the output from
@@ -60,7 +55,6 @@
   death rate due to frost had been unintentionally set to 0 in all conditions.
   This mistake was caught by a compiler that reported a "ignoring return value
   of function declared with 'nodiscard' attribute" warning.
->>>>>>> 089403cd
 
 # CHANGES IN BioCro VERSION 3.1.2
 
