## This tests that the order in which direct modules are
## specified in the list passed to run_biocro does not affect the
## simulation result.

context(paste("Check simulation result",
              "is unaffected by direct module re-ordering"))

SAMPLE_SIZE <- 5     # Number of time points to test in each simulation result.

# Number of permutations of the direct module list to compare
# against the unpermuted list:
NUMBER_OF_PERMUTATIONS <- 4


<<<<<<< HEAD
## Modules to use in the simulations:

sorghum_direct_modules <- c(
    "soil_type_selector",
    "stomata_water_stress_linear",
    "leaf_water_stress_exponential",
    "parameter_calculator",
    "soil_evaporation",
    "c4_canopy",
    "partitioning_coefficient_selector",
    "partitioning_growth_calculator"
)

sorghum_differential_modules <- c(
    "thermal_time_senescence",
    "partitioning_growth",
    "thermal_time_linear",
    "one_layer_soil_profile"
)


=======
>>>>>>> 56ca7bd5
## Run the simulation:
baseline_result  <- run_biocro(sorghum_initial_values,
                               sorghum_parameters,
                               get_growing_season_climate(weather05),
<<<<<<< HEAD
                               sorghum_direct_modules,
                               sorghum_differential_modules)
=======
                               sorghum_steady_state_modules,
                               sorghum_derivative_modules)
>>>>>>> 56ca7bd5


## Variables to define the scope of the survey:
column_names <- names(baseline_result)
row_range <- 1:length(baseline_result$hour)


## Convenience function: compares the given "result" against
## "baseline_result" at a single row index:
compare_simulation_trial <- function(result, index) {

	description <- paste0("After reordering the direct modules, ",
                          "the simulation result agrees with ",
                          "the baseline simulation result at row ",
                          index)

	test_that(description, {
		for (variable in column_names) {
			expect_equal(baseline_result[[variable]][index], result[[variable]][index])
		}
	})
}

for (count in 1:NUMBER_OF_PERMUTATIONS) {

<<<<<<< HEAD
    permuted_direct_module_list <- sample(sorghum_direct_modules)
=======
    permuted_steady_state_module_list <- sample(sorghum_steady_state_modules)
>>>>>>> 56ca7bd5

    result <- run_biocro(sorghum_initial_values,
                         sorghum_parameters,
                         get_growing_season_climate(weather05),
<<<<<<< HEAD
                         permuted_direct_module_list,
                         sorghum_differential_modules)
=======
                         permuted_steady_state_module_list,
                         sorghum_derivative_modules)
>>>>>>> 56ca7bd5

    # Randomly choose a number of indices and compare result against
    # baseline at each index:
    sample <- sample(row_range, SAMPLE_SIZE)
    for (index in sample) {
        compare_simulation_trial(result, index)
    }
}<|MERGE_RESOLUTION|>--- conflicted
+++ resolved
@@ -12,41 +12,12 @@
 NUMBER_OF_PERMUTATIONS <- 4
 
 
-<<<<<<< HEAD
-## Modules to use in the simulations:
-
-sorghum_direct_modules <- c(
-    "soil_type_selector",
-    "stomata_water_stress_linear",
-    "leaf_water_stress_exponential",
-    "parameter_calculator",
-    "soil_evaporation",
-    "c4_canopy",
-    "partitioning_coefficient_selector",
-    "partitioning_growth_calculator"
-)
-
-sorghum_differential_modules <- c(
-    "thermal_time_senescence",
-    "partitioning_growth",
-    "thermal_time_linear",
-    "one_layer_soil_profile"
-)
-
-
-=======
->>>>>>> 56ca7bd5
 ## Run the simulation:
 baseline_result  <- run_biocro(sorghum_initial_values,
                                sorghum_parameters,
                                get_growing_season_climate(weather05),
-<<<<<<< HEAD
                                sorghum_direct_modules,
                                sorghum_differential_modules)
-=======
-                               sorghum_steady_state_modules,
-                               sorghum_derivative_modules)
->>>>>>> 56ca7bd5
 
 
 ## Variables to define the scope of the survey:
@@ -72,22 +43,13 @@
 
 for (count in 1:NUMBER_OF_PERMUTATIONS) {
 
-<<<<<<< HEAD
     permuted_direct_module_list <- sample(sorghum_direct_modules)
-=======
-    permuted_steady_state_module_list <- sample(sorghum_steady_state_modules)
->>>>>>> 56ca7bd5
 
     result <- run_biocro(sorghum_initial_values,
                          sorghum_parameters,
                          get_growing_season_climate(weather05),
-<<<<<<< HEAD
                          permuted_direct_module_list,
                          sorghum_differential_modules)
-=======
-                         permuted_steady_state_module_list,
-                         sorghum_derivative_modules)
->>>>>>> 56ca7bd5
 
     # Randomly choose a number of indices and compare result against
     # baseline at each index:
