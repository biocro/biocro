--- conflicted
+++ resolved
@@ -12,11 +12,9 @@
 
 import(stats, lattice)
 
-<<<<<<< HEAD
-=======
 export(MisGro)
 export(weach_imn)
->>>>>>> 74cf245d
+
 ## BioCro.R 
 export(BioGro)
 S3method(print, BioGro)
@@ -145,4 +143,5 @@
 export(caneGro)
 
 #willowGro.R
-export(willowGro)+
+export(willowGro)
