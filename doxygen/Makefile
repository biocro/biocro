# Run "make help" to see useful Make targets, or read the section below.
#
# This makefile uses some GNU-make-specific features and therefore may
# need to be rewritten if included as part of a CRAN R package.  It
# also uses the "grouped-target" feature, introduced in GNU Make 4.3
# (19th Jan. 2020) but make work okay without it.
#
# BUGS
#
# There is not a separate rule for building latex/refman.pdf from the
# other files in the latex directory.  This means if it is
# accidentally deleted, it may not be rebuilt if the timestamp on the
# latex directory is later than the timestamps on the source files.

# Test for the presence of the "grouped-target" feature:
ifneq ($(findstring grouped-target,$(.FEATURES)),grouped-target)
    ifndef runanyway
        $(warning "This makefile uses the grouped-target feature introduced in GNU make version 4.3 and may not work as expected without it.")
        $(warning "To get rid of this warning when using earlier versions, set the variable runanyway=t on the command line.")
    endif
endif

################### Start of HELPTEXT definition. ####################
define HELPTEXT

Useful targets:

default:   Generate the HTML documentation for all files in src and its main
           subdirectories.  This is what you get if you just type "make" in
           the documentation directory.

all:       Generate both the HTML and the PDF documentation for all files in
           src and its main subdirectories.

all-html:  An alias for the default target.

all-pdf:   Generate the PDF documentation for all files in src and its main
           subdirectories.

view:      View the HTML documentation (first generating it if needed)
           produced for target all-html.

view-pdf:  View the PDF documentation (first generating it if needed)
           produced for target all-pdf.


Targets for module-only documentation:

module-docs:          Generate both the HTML and the PDF documentation for all
                      files in src/module_library.

module-docs-html:     Generate the HTML documentation for all files in
                      src/module_library.

module-docs-pdf:      Generate the PDF documentation for all files in
                      src/module_library.

view-module-docs:     View the HTML documentation (first generating it if
                      needed) produced for target module-docs-html.

view-module-docs-pdf: View the PDF documentation (first generating it if
                      needed) produced for target module-docs-pdf.


Targets for framework-only documentation:

framework-docs:          Generate both the HTML and the PDF documentation for
                         all source files other than those in
                         src/module_library.

framework-docs-html:     Generate the HTML documentation for all source files
                         other than those in src/module_library.

framework-docs-pdf:      Generate the PDF documentation for all source files
                         other than those in src/module_library.

view-framework-docs:     View the HTML documentation (first generating it if
                         needed) produced for target framework-docs-html.

view-framework-docs-pdf: View the PDF documentation (first generating it if
                         needed) produced for target framework-docs-pdf.


Targets to remove previous builds:

clean:                Remove the $(complete_docs_directory) directory and its contents.

clean-module-docs:    Remove the $(module_docs_directory) directory and its contents.

clean-framework-docs: Remove the $(framework_docs_directory) directory and its contents.

clean-all:            Remove all three build directories and their contents.

endef
#################### End of HELPTEXT definition. #####################

export HELPTEXT

#### Defaults that can be overridden on the command line:

generate_treeview = YES
color = 143
extract_private = YES

#### Defaults for target-specific variables:

source = $(all_source)
generate_html = YES
generate_latex = NO
output_directory = $(complete_docs_directory)

#### Fixed variables used in computing target-specific variables:

<<<<<<< HEAD
framework_source =  ../src ../src/se_solver_library ../src/integrator_library ../src/utils
=======
framework_source =  ../src ../src/se_solver_library ../src/integrator_library ../src/utils markdown
>>>>>>> c942263d
module_source = ../src/module_library markdown
all_source = $(framework_source) $(module_source)
source_file_extensions = h hpp cpp md markdown dox
complete_docs_directory = doxygen_docs_complete
module_docs_directory = doxygen_docs_modules
framework_docs_directory = doxygen_docs_framework

#### Variables acting as functions for use with "call":

# Compute a list of prerequisite files from a list of source
# directories and the fixed list of source file extensions.
#
# arg 1 should be a list of source directories
source_prerequisites = $(wildcard $(foreach ext,$(source_file_extensions),$(patsubst %,%/*.$(ext),$(1))))

# Compute a list of output file subdirectories based on what Doxygen
# is generating.  The result generally either be 'html', 'latex', or
# 'html latex'.
#
# arg 1 should be YES if generating HTML and blank otherwise
# arg 2 should be YES if generating PDF and blank otherwise
target_subdirectories = $(strip $(if $(findstring YES,$(1)),html) $(if $(findstring YES,$(2)),latex))

# Compute a list of directory paths given a parent directory name and
# a list of subdirectory names.
#
# arg 1 should be the name of the output directory
# arg 2 should be a list of subdirectories (html, latex, or both)
target_directories = $(addprefix $(1)/,$(2))

#### Variables set from system calls:
git_hash = $(shell git show -s --format=%h)
git_date = $(shell git show -s --format=%ad)
git_status = $(shell git status | sed 's|^|<br>|' | sed 's|"|\&quot;|g')

# Canned recipe for build:

define build-recipe
( cat Doxyfile; \
  echo "GENERATE_HTML = $(generate_html)"; \
  echo "GENERATE_TREEVIEW = $(generate_treeview)"; \
  echo "GENERATE_LATEX = $(generate_latex)"; \
  echo "INPUT = $(source)"; \
  echo "ALIASES += git_hash=$(git_hash)"; \
  echo "ALIASES += git_date=\"$(git_date)\""; \
  echo "ALIASES += git_status=\"$(git_status)\""; \
  echo "OUTPUT_DIRECTORY = $(output_directory)"; \
  echo "EXTRACT_PRIVATE = $(extract_private)"; \
  echo "HTML_COLORSTYLE_HUE = $(color)" ) | doxygen -
if [ $(generate_latex) = YES ]; then \
    pushd $(output_directory)/latex; make; \
fi
endef

# The general strategy here is to control the Doxygen configuration
# using target-specific variables.  There are four Doxygen options we
# want to have be target-dependent:
#
# GENERATE_HTML    - whether or not to generate the HTML version of the
#                    documentation
#
# GENERATE_LATEX   - whether or not to generate the LaTeX (PDF) version
#                    of the documentation
#
# INPUT            - the set of source input files to document
#
# OUTPUT_DIRECTORY - where to output the generated files; generally,
#                    we want to use a different place for each
#                    different collection of input files
#
# Note that unfortunately, we can not use target-specific variable
# values to automatically set prerequiste lists, so there will be
# considerable duplication of code.
#
################################################################################

# Generally, these and only these targets should be used on the
# command line:
.PHONY: default all all-html all-pdf view view-pdf module-docs \
        module-docs-html module-docs-pdf view-module-docs \
        view-module-docs-pdf framework-docs framework-docs-html \
        framework-docs-pdf view-framework-docs view-framework-docs-pdf \
        clean clean-module-docs clean-framework-docs clean-all

default: all-html
	@echo "Run \"make help\" to see a list of useful make targets."

all: generate_latex = YES
all: $(call target_directories,$(complete_docs_directory),html latex)

# There are no target-specific variable values for this target because
# it uses the default value settings.
all-html: $(call target_directories,$(complete_docs_directory),html)

all-pdf: generate_html = NO
all-pdf: generate_latex = YES
all-pdf: $(call target_directories,$(complete_docs_directory),latex)

$(complete_docs_directory)/html $(complete_docs_directory)/latex &: $(call source_prerequisites,$(all_source))
	$(build-recipe)


view: all-html
	open $(output_directory)/html/index.html

view-pdf: all-pdf
	open $(output_directory)/latex/refman.pdf


# Targets for module-only documentation:

module-docs: source = $(module_source)
module-docs: generate_latex = YES
module-docs: output_directory = $(module_docs_directory)
module-docs: $(call target_directories,$(module_docs_directory),html latex)

module-docs-html: source = $(module_source)
module-docs-html: output_directory = $(module_docs_directory)
module-docs-html: $(call target_directories,$(module_docs_directory),html)

module-docs-pdf: source = $(module_source)
module-docs-pdf: generate_html = NO
module-docs-pdf: generate_latex = YES
module-docs-pdf: output_directory = $(module_docs_directory)
module-docs-pdf: $(call target_directories,$(module_docs_directory),latex)

$(module_docs_directory)/html $(module_docs_directory)/latex &: $(call source_prerequisites,$(module_source))
	$(build-recipe)


view-module-docs: output_directory = $(module_docs_directory)
view-module-docs: module-docs-html
	open $(output_directory)/html/index.html

view-module-docs-pdf: output_directory = $(module_docs_directory)
view-module-docs-pdf: module-docs-pdf
	open $(output_directory)/latex/refman.pdf

# Targets for framework-only documentation:

framework-docs: source = $(framework_source)
framework-docs: generate_latex = YES
framework-docs: output_directory = $(framework_docs_directory)
framework-docs: $(call target_directories,$(framework_docs_directory),html latex)

framework-docs-html: source = $(framework_source)
framework-docs-html: output_directory = $(framework_docs_directory)
framework-docs-html:  $(call target_directories,$(framework_docs_directory),html)

framework-docs-pdf: source = $(framework_source)
framework-docs-pdf: generate_html = NO
framework-docs-pdf: generate_latex = YES
framework-docs-pdf: output_directory = $(framework_docs_directory)
framework-docs-pdf: $(call target_directories,$(framework_docs_directory),latex)

$(framework_docs_directory)/html $(framework_docs_directory)/latex &:  $(call source_prerequisites,$(framework_source))
	$(build-recipe)

view-framework-docs: output_directory = $(framework_docs_directory)
view-framework-docs: framework-docs-html
	open $(output_directory)/html/index.html

view-framework-docs-pdf: output_directory = $(framework_docs_directory)
view-framework-docs-pdf: framework-docs-pdf
	open $(output_directory)/latex/refman.pdf


clean:
	rm -fr $(complete_docs_directory)

clean-module-docs:
	rm -fr $(module_docs_directory)

clean-framework-docs:
	rm -fr $(framework_docs_directory)

clean-all: clean clean-module-docs clean-framework-docs

# Make sure we don't try to compile any of the source code:
$(call source_prerequisites,$(all_source)):
	#

help:
	@echo "$$HELPTEXT" | less<|MERGE_RESOLUTION|>--- conflicted
+++ resolved
@@ -111,11 +111,7 @@
 
 #### Fixed variables used in computing target-specific variables:
 
-<<<<<<< HEAD
-framework_source =  ../src ../src/se_solver_library ../src/integrator_library ../src/utils
-=======
 framework_source =  ../src ../src/se_solver_library ../src/integrator_library ../src/utils markdown
->>>>>>> c942263d
 module_source = ../src/module_library markdown
 all_source = $(framework_source) $(module_source)
 source_file_extensions = h hpp cpp md markdown dox
