#!/bin/bash
#-------------------------------------------------------------------------------
# Copyright (c) 2012 University of Illinois, NCSA.
# All rights reserved. This program and the accompanying materials
# are made available under the terms of the
# University of Illinois/NCSA Open Source License
# which accompanies this distribution, and is available at
# http://opensource.ncsa.illinois.edu/license.html
#-------------------------------------------------------------------------------

EMAIL="dlebauer@gmail.com"

# location where to install package
rm -rf ${R_LIBS_USER}/BioCro
R_LIB_INC="--library=${R_LIBS_USER}"

START=`date +'%s'`
STATUS="OK"

# get changes
echo "----------------------------------------------------------------------" > changes.log
echo "CHANGES" >> changes.log
echo "----------------------------------------------------------------------" >> changes.log

git log > newlog
diff git.log newlog | grep '^> ' | sed 's/^> //' > changes.log
mv newlog git.log
REVNO=$( git show -s --pretty=format:%T master )

## check/install package

R CMD check ${R_LIB_INC} ../biocro &> out.log
<<<<<<< HEAD
echo "devtools::test()" | R --vanilla &>out.log
=======

echo "devtools::test()" | R --vanilla &>out.log

>>>>>>> ab6c1062
## all done
TIME=$(echo "`date +'%s'` - $START" |bc -l)
echo "build took ${TIME} seconds." >> changes.log

echo "-------------------------------------------------------" >> changes.log
echo "results of 00install.out">> changes.log
echo "-------------------------------------------------------" >> changes.log

cat biocro.Rcheck/00install.out>> changes.log
echo "-------------------------------------------------------" >> changes.log
rm biocro.Rcheck/00install.out

echo "contents of 00check.log" >> changes.log
echo "-------------------------------------------------------" >> changes.log
cat  biocro.Rcheck/00check.log >> changes.log
echo "-------------------------------------------------------" >> changes.log
rm biocro.Rcheck/00check.log

cat changes.log
if [ `grep failed changes.log` ]; then
    # cat changes.log | mail -s "BioCro BUILD ${REVNO} is BROKEN" ${EMAIL}
    echo "ERROR BioCro BUILD BROKEN" >&2
    exit 1

fi

<|MERGE_RESOLUTION|>--- conflicted
+++ resolved
@@ -30,13 +30,9 @@
 ## check/install package
 
 R CMD check ${R_LIB_INC} ../biocro &> out.log
-<<<<<<< HEAD
-echo "devtools::test()" | R --vanilla &>out.log
-=======
 
 echo "devtools::test()" | R --vanilla &>out.log
 
->>>>>>> ab6c1062
 ## all done
 TIME=$(echo "`date +'%s'` - $START" |bc -l)
 echo "build took ${TIME} seconds." >> changes.log
