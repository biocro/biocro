--- conflicted
+++ resolved
@@ -132,8 +132,8 @@
         initial_values,
         parameters,
         drivers,
-        steady_state_module_names,
-        derivative_module_names,
+        direct_module_names,
+        differential_module_names,
         integrator
     )
 
@@ -142,22 +142,9 @@
     # If the drivers input doesn't have a time column, add one
     drivers <- add_time_to_weather_data(drivers)
 
-<<<<<<< HEAD
-    # Check to make sure the module names are vectors or lists of strings
+    # Make sure the module names are vectors of strings
     direct_module_names <- unlist(direct_module_names)
-    if (length(direct_module_names) > 0 & !is.character(direct_module_names)) {
-        stop('"direct_module_names" must be a vector or list of strings')
-    }
-
     differential_module_names <- unlist(differential_module_names)
-    if (length(differential_module_names) > 0 & !is.character(differential_module_names)) {
-        stop('"differential_module_names" must be a vector or list of strings')
-    }
-=======
-    # Make sure the module names are vectors of strings
-    steady_state_module_names <- unlist(steady_state_module_names)
-    derivative_module_names <- unlist(derivative_module_names)
->>>>>>> 56ca7bd5
 
     # Collect the integrator info
     integrator_type <- integrator$type
@@ -260,8 +247,8 @@
         initial_values,
         parameters,
         drivers,
-        steady_state_module_names,
-        derivative_module_names,
+        direct_module_names,
+        differential_module_names,
         integrator
     )
 
